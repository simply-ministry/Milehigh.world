import pytest
import os
import re
from usd_parser import extract_usd_from_markdown
from pxr import Sdf

def test_usd_snippets_are_valid():
    """
    Parses 'document.md' and validates that every extracted
    USD snippet is syntactically correct.
    """
    snippets = extract_usd_from_markdown("document.md")
    assert snippets, "No USD snippets were found in document.md."

    for i, snippet in enumerate(snippets):
        # Add the required USD file header
        usd_content = f"#usda 1.0\n{snippet.strip()}"

        # Create a new, empty layer to populate with the snippet
        layer = Sdf.Layer.CreateAnonymous()
        try:
            # Attempt to load the string content into the layer
            layer.ImportFromString(usd_content)
            # If this passes, the USD is considered valid
            assert True
        except Exception as e:
            # If an exception is raised, the USD is invalid
            pytest.fail(f"Snippet {i+1} failed validation: {e}\n\n{snippet}")

# Define the path to the GDD, which contains the USD snippets to be validated.
GDD_PATH = "docs/GDD.md"

@pytest.fixture
def usd_snippets():
    """A pytest fixture that extracts all USD snippets from the GDD."""
    if not os.path.exists(GDD_PATH):
        pytest.fail(f"The GDD file was not found at the required path: {GDD_PATH}")
    return extract_usd_from_markdown(GDD_PATH)

def test_usd_snippets_exist(usd_snippets):
    """Tests that at least one USD snippet was found in the documentation."""
    assert usd_snippets, "No USD snippets were found in the GDD. The test cannot proceed."

def test_asset_paths_are_defined(usd_snippets):
    """
    Validates that each 'def' in the USD snippets has an asset path
    in its metadata, following the project's standards.
    """
    for snippet in usd_snippets:
        # A more robust check for an asset path within a prim definition
        prim_def_pattern = re.compile(r'def\s+\w+\s+"[^"]+"\s*\(([^)]+)\)', re.DOTALL)
        matches = prim_def_pattern.findall(snippet)
        for match in matches:
            assert 'asset aname = "' in match, f"Missing asset path metadata in prim definition: {match}"

def test_materials_are_bound(usd_snippets):
    """
    Validates that relevant prims have a material binding.
    This is a basic check and could be expanded to verify the material path.
    """
<<<<<<< HEAD
    for snippet in usd_snippets:
        lines = snippet.strip().split('\n')
        # Check for prims that should have materials
        if 'def Xform "CH_Skyix"' in snippet:
            assert 'rel material:binding = </materials/CH_Skyix_Material>' in snippet, "Skyix character prim is missing a material binding."
        if 'def Xform "WP_Aeron_Sword"' in snippet:
            assert 'rel material:binding = </materials/WP_Aeron_Sword_Material>' in snippet, "Aeron's sword prim is missing a material binding."

def test_no_invalid_prim_types(usd_snippets):
    """
    Checks for any prim types that are not allowed in the project's pipeline.
    This is an example of enforcing technical standards.
    """
    invalid_types = ["Cone", "Cylinder"] # Example of disallowed prim types
    for snippet in usd_snippets:
        for invalid_type in invalid_types:
            assert f'def {invalid_type} "' not in snippet, f"Found a disallowed prim type '{invalid_type}' in a USD snippet."
=======
    assert True
>>>>>>> 55f64c02
<|MERGE_RESOLUTION|>--- conflicted
+++ resolved
@@ -58,7 +58,6 @@
     Validates that relevant prims have a material binding.
     This is a basic check and could be expanded to verify the material path.
     """
-<<<<<<< HEAD
     for snippet in usd_snippets:
         lines = snippet.strip().split('\n')
         # Check for prims that should have materials
@@ -76,6 +75,4 @@
     for snippet in usd_snippets:
         for invalid_type in invalid_types:
             assert f'def {invalid_type} "' not in snippet, f"Found a disallowed prim type '{invalid_type}' in a USD snippet."
-=======
-    assert True
->>>>>>> 55f64c02
+    assert True