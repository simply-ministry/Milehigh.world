import unittest
<<<<<<< HEAD
from unittest.mock import patch
from game import GameObject, Player, Enemy, Weapon, Consumable, Game
=======
from unittest.mock import patch, call
from game import GameObject, Character, NPC, Item, Consumable, Weapon, Inventory, Game
>>>>>>> 2a1a7768

class TestGame(unittest.TestCase):

    def setUp(self):
        """Set up test fixtures before each test method."""
        self.game = Game(width=20, height=10)
        self.player = Character(name="Hero", x=5, y=5)
        self.game.set_player_character(self.player)

    def test_game_object_creation(self):
        """Test the creation of a GameObject."""
        obj = GameObject(name="Tree", x=1, y=2, health=50)
        self.assertEqual(obj.name, "Tree")
        self.assertEqual(obj.x, 1)
        self.assertEqual(obj.y, 2)
        self.assertEqual(obj.health, 50)
        self.assertEqual(obj.max_health, 50)

    def test_character_take_damage(self):
        """Test that take_damage correctly reduces a character's health."""
        initial_health = self.player.health
        self.player.take_damage(20)
        self.assertEqual(self.player.health, initial_health - 20)

    def test_character_heal(self):
        """Test that heal correctly increases a character's health without exceeding max."""
        self.player.health = 50
        self.player.heal(20)
        self.assertEqual(self.player.health, 70)
        self.player.heal(40) # Should cap at max_health (100)
        self.assertEqual(self.player.health, 100)

<<<<<<< HEAD
    def test_player_equip_weapon(self):
        """Test that a player can equip a weapon."""
        sword = Weapon(name="Test Sword", description="A test sword.", damage=15)
        self.player.equip_weapon(sword)
        self.assertIs(self.player.weapon, sword)
        self.assertEqual(self.player.weapon.damage, 15)

    @patch('random.uniform', return_value=20)
    def test_player_attack_regular_hit(self, mock_uniform):
        """Test a player's regular attack on an enemy."""
        sword = Weapon(name="Test Sword", description="A test sword.", damage=20)
        self.player.equip_weapon(sword)
        self.player.strength = 10
        self.enemy.defense = 5
        initial_enemy_health = self.enemy.health
        expected_damage = (sword.damage + (self.player.strength // 2)) - self.enemy.defense

        self.player.attack(self.enemy)

        self.assertEqual(self.enemy.health, initial_enemy_health - expected_damage)

    @patch('random.uniform')
    def test_player_attack_critical_hit(self, mock_uniform):
        """Test a player's critical hit attack on an enemy."""
        # Ensure the miss chance roll is high (not a miss) and the crit chance roll is low (a crit)
        mock_uniform.side_effect = [10, 4]
        sword = Weapon(name="Test Sword", description="A test sword.", damage=20)
        self.player.equip_weapon(sword)
        self.player.strength = 10
        self.player.dexterity = 100 # Guarantees a crit
        self.enemy.defense = 5
        initial_enemy_health = self.enemy.health

        base_damage = sword.damage + (self.player.strength // 2)
        critical_damage = (base_damage * 2) - self.enemy.defense

        self.player.attack(self.enemy)

        self.assertEqual(self.enemy.health, initial_enemy_health - critical_damage)


    def test_enemy_attack(self):
        """Test a simple enemy attack on the player."""
        initial_player_health = self.player.health
        self.player.defense = 2
        self.enemy.attack_damage = 10

        self.enemy.attack(self.player)

        expected_health = initial_player_health - (self.enemy.attack_damage - self.player.defense)
        self.assertEqual(self.player.health, expected_health)

    def test_item_pickup(self):
        """Test that a player can pick up items."""
        potion = Consumable(name="Lesser Heal", description="A weak potion.", effect="heal", value=10)
        weapon = Weapon("Axe", "A simple axe.", 5)

        self.player.pickup_item(potion)
        self.assertEqual(len(self.player.inventory.items), 1)

        self.player.pickup_item(weapon)
        self.assertEqual(len(self.player.inventory.items), 2)

    def test_use_health_potion(self):
        """Test that using a health potion restores health and consumes the item."""
        self.player.health = 50
        potion = Consumable(name="Test Potion", description="A test potion.", effect="heal", value=30)
        self.player.inventory.add_item(potion)

        self.player.use_item("Test Potion")

        self.assertEqual(self.player.health, 80)
        self.assertEqual(len(self.player.inventory.items), 0)
=======
    def test_inventory_add_and_list(self):
        """Test adding an item to the inventory and listing items."""
        potion = Consumable("Health Potion", "Heals 20 HP", "heal", 20)
        self.player.pickup_item(potion)
        self.assertIn(potion, self.player.inventory.items)
        with patch('builtins.print') as mock_print:
            self.player.inventory.list_items()
            mock_print.assert_any_call("- Health Potion (Consumable, heal +20): Heals 20 HP")

    def test_use_consumable_item(self):
        """Test using a consumable item from the inventory."""
        self.player.health = 50
        potion = Consumable("Health Potion", "Heals 20 HP", "heal", 20)
        self.player.pickup_item(potion)
>>>>>>> 2a1a7768

        self.player.use_item("Health Potion")

        self.assertEqual(self.player.health, 70)
        self.assertNotIn(potion, self.player.inventory.items)

    def test_use_mana_consumable(self):
        """Test using a mana-restoring consumable item."""
        self.player.mana = 30
        elixir = Consumable("Mana Elixir", "Restores 50 Mana", "restore_mana", 50)
        self.player.pickup_item(elixir)

        self.player.use_item("Mana Elixir")

        self.assertEqual(self.player.mana, 80)
        self.assertNotIn(elixir, self.player.inventory.items)

    def test_talk_to_npc(self):
        """Test the dialogue interaction between a character and an NPC."""
        npc = NPC(name="Guard", x=6, y=5, dialogue="Halt! Who goes there?")
        self.game.add_object(npc)
        with patch('builtins.print') as mock_print:
            self.player.talk(npc)
            mock_print.assert_called_with("[Guard]: Halt! Who goes there?")

    def test_game_loop_input_move(self):
        """Test the move command in the game's input handler."""
        initial_x = self.player.x
        with patch('builtins.input', return_value='move d'):
            self.game.handle_input()
            self.assertEqual(self.player.x, initial_x + 1)

    def test_game_loop_input_quit(self):
        """Test the quit command in the game's input handler."""
        with patch('builtins.input', return_value='quit'):
            self.game.handle_input()
            self.assertFalse(self.game.is_running)

    def test_scripted_event_trigger(self):
        """Test if a simple scripted event triggers correctly."""
        self.assertFalse(self.game.event_triggered("delilah_battle"))
        self.player.x = 16 # Move player past the trigger coordinate (15)
        self.game.update()
        self.assertTrue(self.game.event_triggered("delilah_battle"))
        # Check if Delilah was actually spawned
        delilah_exists = any(obj.name == "Delilah the Desolate" for obj in self.game.game_objects)
        self.assertTrue(delilah_exists)

    def test_cast_spell(self):
        """Test casting a spell on a target."""
        enemy = Character(name="Goblin", x=6, y=5, health=80)
        self.game.add_object(enemy)
        self.player.mana = 100
<<<<<<< HEAD
        initial_enemy_health = self.enemy.health
        initial_player_mana = self.player.mana

        self.player.cast_spell("frostbolt", self.enemy)

        self.assertEqual(self.enemy.health, initial_enemy_health)
        self.assertEqual(self.player.mana, initial_player_mana)

    def test_use_mana_potion(self):
        """Test that using a mana potion restores mana and consumes the item."""
        self.player.mana = 20
        potion = Consumable(name="Test Mana Potion", description="A test mana potion.", effect="restore_mana", value=40)
        self.player.inventory.add_item(potion)

        self.player.use_item("Test Mana Potion")

        self.assertEqual(self.player.mana, 60)
        self.assertEqual(len(self.player.inventory.items), 0)

    def test_use_non_consumable_item(self):
        """Test attempting to use a non-consumable item like a weapon."""
        weapon = Weapon(name="Sword", description="A simple sword.", damage=10)
        self.player.inventory.add_item(weapon)
        self.assertFalse(self.player.use_item("Sword"))
        self.assertEqual(len(self.player.inventory.items), 1)

    def test_use_item_not_in_inventory(self):
        """Test attempting to use an item that is not in the inventory."""
        self.assertFalse(self.player.use_item("Imaginary Potion"))

    def test_game_remove_object(self):
        """Test that remove_object correctly removes an object from the game."""
        initial_object_count = len(self.game.objects)
        self.game.remove_object(self.enemy)
        self.assertEqual(len(self.game.objects), initial_object_count - 1)
        self.assertNotIn(self.enemy, self.game.objects)
=======
>>>>>>> 2a1a7768

        with patch('builtins.input', return_value='cast nightmare on goblin'):
            self.game.handle_input()

        self.assertEqual(enemy.health, 30) # 80 - 50 psychic damage
        self.assertEqual(self.player.mana, 65) # 100 - 35 mana cost

if __name__ == '__main__':
    unittest.main()<|MERGE_RESOLUTION|>--- conflicted
+++ resolved
@@ -1,11 +1,8 @@
 import unittest
-<<<<<<< HEAD
 from unittest.mock import patch
 from game import GameObject, Player, Enemy, Weapon, Consumable, Game
-=======
 from unittest.mock import patch, call
 from game import GameObject, Character, NPC, Item, Consumable, Weapon, Inventory, Game
->>>>>>> 2a1a7768
 
 class TestGame(unittest.TestCase):
 
@@ -38,7 +35,6 @@
         self.player.heal(40) # Should cap at max_health (100)
         self.assertEqual(self.player.health, 100)
 
-<<<<<<< HEAD
     def test_player_equip_weapon(self):
         """Test that a player can equip a weapon."""
         sword = Weapon(name="Test Sword", description="A test sword.", damage=15)
@@ -112,7 +108,6 @@
 
         self.assertEqual(self.player.health, 80)
         self.assertEqual(len(self.player.inventory.items), 0)
-=======
     def test_inventory_add_and_list(self):
         """Test adding an item to the inventory and listing items."""
         potion = Consumable("Health Potion", "Heals 20 HP", "heal", 20)
@@ -127,7 +122,6 @@
         self.player.health = 50
         potion = Consumable("Health Potion", "Heals 20 HP", "heal", 20)
         self.player.pickup_item(potion)
->>>>>>> 2a1a7768
 
         self.player.use_item("Health Potion")
 
@@ -181,7 +175,6 @@
         enemy = Character(name="Goblin", x=6, y=5, health=80)
         self.game.add_object(enemy)
         self.player.mana = 100
-<<<<<<< HEAD
         initial_enemy_health = self.enemy.health
         initial_player_mana = self.player.mana
 
@@ -218,8 +211,6 @@
         self.game.remove_object(self.enemy)
         self.assertEqual(len(self.game.objects), initial_object_count - 1)
         self.assertNotIn(self.enemy, self.game.objects)
-=======
->>>>>>> 2a1a7768
 
         with patch('builtins.input', return_value='cast nightmare on goblin'):
             self.game.handle_input()
