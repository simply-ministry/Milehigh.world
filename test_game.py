import unittest
from unittest.mock import patch
<<<<<<< HEAD
from game import GameObject, Character, NPC, Item, Consumable, Weapon, Inventory, Game

class TestGame(unittest.TestCase):

    def setUp(self):
        """Set up test fixtures before each test method."""
        self.game = Game(width=20, height=10)
        self.player = Character(name="Hero", x=5, y=5)
        self.enemy = Character(name="Goblin", x=10, y=10, health=80)
        self.game.set_player_character(self.player)
        self.game.add_object(self.enemy)
=======
>>>>>>> 5f098d4a

# Import the refactored and new classes from game.py
from game import (
    GameObject,
    Item,
    Weapon,
    Consumable,
    Inventory,
    Character,
    Player,
    Enemy,
    Ability,
    TargetedDamageAbility,
    Skyix,
    Kane,
)

class TestGameObject(unittest.TestCase):
    def test_game_object_creation(self):
        """Test the creation of a GameObject."""
        obj = GameObject(name="Tree", x=10, y=20, health=50)
        self.assertEqual(obj.name, "Tree")
        self.assertEqual(obj.x, 10)
        self.assertEqual(obj.y, 20)
        self.assertEqual(obj.health, 50)
        self.assertEqual(obj.max_health, 50)

<<<<<<< HEAD
    def test_character_take_damage(self):
        """Test that take_damage correctly reduces a character's health."""
        initial_health = self.player.health
        self.player.take_damage(20)
        self.assertEqual(self.player.health, initial_health - 20)

    def test_character_heal(self):
        """Test that heal correctly increases a character's health without exceeding max."""
        self.player.health = 50
        self.player.heal(20)
        self.assertEqual(self.player.health, 70)
        self.player.heal(40) # Should cap at max_health (100)
        self.assertEqual(self.player.health, 100)

    def test_character_equip_weapon(self):
        """Test that a character can equip a weapon by name."""
        sword = Weapon(name="Test Sword", description="A test sword.", damage=15)
        self.player.pickup_item(sword)
        self.player.equip_weapon("Test Sword")
        self.assertIsNotNone(self.player.equipped_weapon)
        self.assertEqual(self.player.equipped_weapon.name, "Test Sword")
        self.assertEqual(self.player.equipped_weapon.damage, 15)

    def test_character_attack(self):
        """Test a character's attack on another character."""
        initial_enemy_health = self.enemy.health
        self.player.attack(self.enemy)
        expected_damage = self.player.base_attack_damage
        self.assertEqual(self.enemy.health, initial_enemy_health - expected_damage)

    def test_character_attack_with_weapon(self):
        """Test a character's attack with an equipped weapon."""
        sword = Weapon(name="Test Sword", description="A test sword.", damage=15)
        self.player.pickup_item(sword)
        self.player.equip_weapon("Test Sword")
        initial_enemy_health = self.enemy.health
        self.player.attack(self.enemy)
        expected_damage = self.player.base_attack_damage + sword.damage
        self.assertEqual(self.enemy.health, initial_enemy_health - expected_damage)

    def test_item_pickup(self):
        """Test that a character can pick up items."""
        potion = Consumable(name="Lesser Heal", description="A weak potion.", effect="heal", value=10)
        weapon = Weapon("Axe", "A simple axe.", 5)

        self.player.pickup_item(potion)
        self.assertEqual(len(self.player.inventory.items), 1)

        self.player.pickup_item(weapon)
        self.assertEqual(len(self.player.inventory.items), 2)

    def test_use_health_potion(self):
        """Test that using a health potion restores health and consumes the item."""
        self.player.health = 50
        potion = Consumable(name="Test Potion", description="A test potion.", effect="heal", value=30)
        self.player.pickup_item(potion)
        self.player.use_item("Test Potion")
        self.assertEqual(self.player.health, 80)
        self.assertEqual(len(self.player.inventory.items), 0)

    def test_inventory_add_and_list(self):
        """Test adding an item to the inventory and listing items."""
        potion = Consumable("Health Potion", "Heals 20 HP", "heal", 20)
        self.player.pickup_item(potion)
        self.assertIn(potion, self.player.inventory.items)
        with patch('builtins.print') as mock_print:
            self.player.inventory.list_items()
            mock_print.assert_any_call("- Health Potion (Consumable, heal +20): Heals 20 HP")

    def test_use_mana_consumable(self):
        """Test using a mana-restoring consumable item."""
        self.player.mana = 30
        elixir = Consumable("Mana Elixir", "Restores 50 Mana", "restore_mana", 50)
        self.player.pickup_item(elixir)
        self.player.use_item("Mana Elixir")
        self.assertEqual(self.player.mana, 80)
        self.assertNotIn(elixir, self.player.inventory.items)
=======
    def test_take_damage(self):
        """Test that take_damage correctly reduces health."""
        obj = GameObject(health=100)
        obj.take_damage(30)
        self.assertEqual(obj.health, 70)

    def test_heal(self):
        """Test that heal correctly increases health without exceeding max."""
        obj = GameObject(health=100)
        obj.health = 40
        obj.heal(20)
        self.assertEqual(obj.health, 60)
        obj.heal(50) # Should cap at max_health
        self.assertEqual(obj.health, 100)

    def test_die(self):
        """Test the die method."""
        obj = GameObject()
        with patch('builtins.print') as mock_print:
            obj.die()
            self.assertFalse(obj.visible)
            self.assertFalse(obj.solid)
            mock_print.assert_called_with(f"{obj.name} has been defeated.")

class TestInventory(unittest.TestCase):
    def setUp(self):
        self.inventory = Inventory()
        self.item1 = Item("Potion", "A healing potion.")
        self.item2 = Weapon("Sword", "A sharp blade.", 10)

    def test_add_item(self):
        """Test adding an item to the inventory."""
        self.assertTrue(self.inventory.add_item(self.item1))
        self.assertIn(self.item1, self.inventory.items)
        self.assertEqual(len(self.inventory.items), 1)

    def test_inventory_full(self):
        """Test that adding to a full inventory fails."""
        full_inventory = Inventory(capacity=1)
        full_inventory.add_item(self.item1)
        self.assertFalse(full_inventory.add_item(self.item2))

    def test_remove_item(self):
        """Test removing an item from the inventory."""
        self.inventory.add_item(self.item1)
        removed_item = self.inventory.remove_item("potion") # Test case-insensitivity
        self.assertEqual(removed_item, self.item1)
        self.assertNotIn(self.item1, self.inventory.items)

    def test_remove_item_not_found(self):
        """Test removing an item that doesn't exist."""
        self.assertIsNone(self.inventory.remove_item("nonexistent"))

class TestCharacter(unittest.TestCase):
    def setUp(self):
        self.char = Character("TestChar", health=100)

    def test_gain_xp_and_level_up(self):
        """Test that gaining enough XP triggers a level up."""
        self.char.xp_to_next_level = 100
        self.char.gain_xp(120)
        self.assertEqual(self.char.level, 2)
        self.assertEqual(self.char.xp, 20)
        self.assertEqual(self.char.max_health, 110)
        self.assertEqual(self.char.health, 110) # Should heal on level up

class TestAbilitySystem(unittest.TestCase):
    def setUp(self):
        """Set up a character and abilities for testing."""
        self.skyix = Skyix()
        self.bandit = Kane("Test Bandit")

    def test_skyix_initial_abilities(self):
        """Test that Skyix learns her level 1 ability upon creation."""
        self.assertEqual(len(self.skyix.unlocked_abilities), 1)
        self.assertEqual(self.skyix.unlocked_abilities[0].name, "Void Tech")

    def test_learn_ability_on_level_up(self):
        """Test that Skyix learns a new ability when she reaches the required level."""
        self.skyix.gain_xp(200) # Should be enough to reach level 3
        self.assertGreaterEqual(self.skyix.level, 3)
        unlocked_names = [a.name for a in self.skyix.unlocked_abilities]
        self.assertIn("Void Tech", unlocked_names)
        self.assertIn("Energy Blast", unlocked_names)

    def test_cast_ability_success(self):
        """Test successfully casting a known ability."""
        initial_bandit_health = self.bandit.health
        initial_void_energy = self.skyix.void_energy
        ability = self.skyix.unlocked_abilities[0] # Void Tech

        self.skyix.cast_ability("void tech", self.bandit)

        self.assertEqual(self.skyix.void_energy, initial_void_energy - ability.cost)
        self.assertEqual(self.bandit.health, initial_bandit_health - ability.damage)

    def test_cast_ability_not_enough_resource(self):
        """Test casting an ability without enough resource."""
        self.skyix.void_energy = 10 # Not enough for Void Tech (cost: 40)
        initial_bandit_health = self.bandit.health
        with patch('builtins.print') as mock_print:
            self.skyix.cast_ability("void tech", self.bandit)
            self.assertEqual(self.bandit.health, initial_bandit_health) # No damage dealt
            mock_print.assert_called_with("Not enough Void Energy for Void Tech.")
>>>>>>> 5f098d4a

    def test_cast_ability_unknown_spell(self):
        """Test casting an ability the character does not know."""
        with patch('builtins.print') as mock_print:
<<<<<<< HEAD
            self.player.talk(npc)
            mock_print.assert_called_with("[Guard]: Halt! Who goes there?")

    def test_game_loop_input_move(self):
        """Test the move command in the game's input handler."""
        initial_x = self.player.x
        with patch('builtins.input', return_value='move d'):
            self.game.handle_input()
            self.assertEqual(self.player.x, initial_x + 1)

    def test_game_loop_input_quit(self):
        """Test the quit command in the game's input handler."""
        with patch('builtins.input', return_value='quit'):
            self.game.handle_input()
            self.assertFalse(self.game.is_running)

    def test_scripted_event_trigger(self):
        """Test if a simple scripted event triggers correctly."""
        self.assertFalse(self.game.event_triggered("delilah_battle"))
        self.player.x = 16 # Move player past the trigger coordinate (15)
        self.game.update()
        self.assertTrue(self.game.event_triggered("delilah_battle"))
        delilah_exists = any(obj.name == "Delilah the Desolate" for obj in self.game.game_objects)
        self.assertTrue(delilah_exists)

    def test_cast_spell_from_input(self):
        """Test casting a spell on a target via game input."""
        self.player.mana = 100
        initial_enemy_health = self.enemy.health
        with patch('builtins.input', return_value='cast nightmare on Goblin'):
            self.game.handle_input()
        self.assertEqual(self.enemy.health, initial_enemy_health - 50)
        self.assertEqual(self.player.mana, 65)

    def test_use_non_consumable_item(self):
        """Test attempting to use a non-consumable item like a weapon."""
        weapon = Weapon(name="Sword", description="A simple sword.", damage=10)
        self.player.pickup_item(weapon)
        self.player.use_item("Sword")
        self.assertIn(weapon, self.player.inventory.items)

    def test_use_item_not_in_inventory(self):
        """Test attempting to use an item that is not in the inventory."""
        self.player.use_item("Imaginary Potion")
        # No assertion needed, just checking for no errors
=======
            self.skyix.cast_ability("fireball", self.bandit)
            mock_print.assert_called_with(f"{self.skyix.name} does not know the ability 'fireball'.")

>>>>>>> 5f098d4a

if __name__ == '__main__':
    unittest.main()<|MERGE_RESOLUTION|>--- conflicted
+++ resolved
@@ -1,6 +1,5 @@
 import unittest
 from unittest.mock import patch
-<<<<<<< HEAD
 from game import GameObject, Character, NPC, Item, Consumable, Weapon, Inventory, Game
 
 class TestGame(unittest.TestCase):
@@ -12,8 +11,6 @@
         self.enemy = Character(name="Goblin", x=10, y=10, health=80)
         self.game.set_player_character(self.player)
         self.game.add_object(self.enemy)
-=======
->>>>>>> 5f098d4a
 
 # Import the refactored and new classes from game.py
 from game import (
@@ -41,7 +38,6 @@
         self.assertEqual(obj.health, 50)
         self.assertEqual(obj.max_health, 50)
 
-<<<<<<< HEAD
     def test_character_take_damage(self):
         """Test that take_damage correctly reduces a character's health."""
         initial_health = self.player.health
@@ -119,7 +115,6 @@
         self.player.use_item("Mana Elixir")
         self.assertEqual(self.player.mana, 80)
         self.assertNotIn(elixir, self.player.inventory.items)
-=======
     def test_take_damage(self):
         """Test that take_damage correctly reduces health."""
         obj = GameObject(health=100)
@@ -224,12 +219,10 @@
             self.skyix.cast_ability("void tech", self.bandit)
             self.assertEqual(self.bandit.health, initial_bandit_health) # No damage dealt
             mock_print.assert_called_with("Not enough Void Energy for Void Tech.")
->>>>>>> 5f098d4a
 
     def test_cast_ability_unknown_spell(self):
         """Test casting an ability the character does not know."""
         with patch('builtins.print') as mock_print:
-<<<<<<< HEAD
             self.player.talk(npc)
             mock_print.assert_called_with("[Guard]: Halt! Who goes there?")
 
@@ -275,11 +268,9 @@
         """Test attempting to use an item that is not in the inventory."""
         self.player.use_item("Imaginary Potion")
         # No assertion needed, just checking for no errors
-=======
             self.skyix.cast_ability("fireball", self.bandit)
             mock_print.assert_called_with(f"{self.skyix.name} does not know the ability 'fireball'.")
 
->>>>>>> 5f098d4a
 
 if __name__ == '__main__':
     unittest.main()