--- conflicted
+++ resolved
@@ -1,6 +1,5 @@
 import React from 'react';
 import type { FileTreeNode, Character, NarrativeElement, WorldFaction, CharacterRole, KeyConcept, VoiceProfile, DigitalMotif, EnemyAIArchetype, Antagonist, ObjectiveGoalGroup, Item, Weapon, Armor, Consumable, Skill, Artifact, Recipe, DamageType, CSharpScript } from './types';
-<<<<<<< HEAD
 import { SHADER_COMMENT_BLOCK } from './utils/shaderCode';
 
 export const FolderIcon: React.FC<{ className?: string }> = ({ className }) => (
@@ -1802,7 +1801,6 @@
 ${SHADER_COMMENT_BLOCK}`
 }
 };
-=======
 
 export const FolderIcon: React.FC<{ className?: string }> = ({ className }) => (
     <svg xmlns="http://www.w3.org/2000/svg" className={`h-5 w-5 mr-2 inline-block ${className}`} fill="none" viewBox="0 0 24 24" stroke="currentColor">
@@ -2512,5 +2510,4 @@
         reward: "Weapon: Aeron's Ancestral Claws",
         priority: 'medium'
     },
-];
->>>>>>> b2ac60af
+];