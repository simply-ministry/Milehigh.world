--- conflicted
+++ resolved
@@ -1,5 +1,4 @@
 // frontend/src/types.ts
-<<<<<<< HEAD
 
 export type DamageType = 'Physical' | 'Void' | 'Elemental';
 
@@ -74,7 +73,6 @@
   character: string;
   archetype: string;
   role: string;
-=======
 
 // A single, unified source of truth for all data structures in the application.
 
@@ -94,12 +92,10 @@
 export interface CSharpScript {
   fileName: string;
   code: string;
->>>>>>> b2ac60af
 }
 
 // Game Content and Lore
 export interface KeyConcept {
-<<<<<<< HEAD
   name: string;
   description: string;
 }
@@ -113,7 +109,6 @@
 export interface DigitalMotif {
   name: string;
   binary: string;
-=======
   name: string;
   description: string;
 }
@@ -234,7 +229,6 @@
   type: EffectType;
   duration: number; // in seconds
   potency?: number; // e.g., damage per tick
->>>>>>> b2ac60af
 }
 
 export interface AIAbility {
@@ -242,14 +236,12 @@
   trigger: string;
   description: string;
   damage: number;
-<<<<<<< HEAD
   type: 'physical' | 'magical';
   effect?: {
     type: string;
     chance: number;
     duration: number;
     potency: number;
-=======
   type?: 'physical' | 'magical' | 'special';
   manaDrain?: number;
   effect?: {
@@ -257,7 +249,6 @@
     chance: number; // 0-1 chance
     duration: number;
     potency?: number;
->>>>>>> b2ac60af
   };
 }
 
@@ -271,12 +262,10 @@
   reactions: string[];
   resourceManagement: string;
   xpValue: number;
-<<<<<<< HEAD
   weakness: string;
   timePeriods: string[];
 }
 
-=======
   weakness?: string;
   environmentDescription?: string;
 }
@@ -295,7 +284,6 @@
 }
 
 // Quests and Objectives
->>>>>>> b2ac60af
 export interface ObjectiveGoal {
   id: string;
   description: string;
@@ -306,7 +294,6 @@
   title: string;
   goals: ObjectiveGoal[];
   reward: string;
-<<<<<<< HEAD
   priority: 'high' | 'medium' | 'low';
 }
 
@@ -346,7 +333,6 @@
 export interface CSharpScript {
   fileName: string;
   code: string;
-=======
   priority?: 'low' | 'medium' | 'high';
 }
 
@@ -407,5 +393,4 @@
     faction: string;
     change: number;
   }[];
->>>>>>> b2ac60af
 }