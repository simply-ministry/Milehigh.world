--- conflicted
+++ resolved
@@ -1,4 +1,3 @@
-<<<<<<< HEAD
 export type DamageType = 'Physical' | 'Void' | 'Elemental';
 
 export interface Character {
@@ -250,7 +249,6 @@
   dialogue: string;
   loreDeepDive: string;
   csharpScript: CSharpScript;
-=======
 // frontend/src/types.ts
 
 export type DamageType = 'Void' | 'Elemental' | 'Physical' | 'True';
@@ -412,5 +410,4 @@
     focus: string;
     implication: string;
     sublocations?: SubLocation[];
->>>>>>> 40acf121
 }