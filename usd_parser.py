--- conflicted
+++ resolved
@@ -1,7 +1,4 @@
-<<<<<<< HEAD
-=======
 # usd_parser.py
->>>>>>> 55f64c02
 import re
 
 def extract_usd_from_markdown(file_path):
@@ -14,34 +11,6 @@
     Returns:
         list: A list of strings, where each string is a USD code block.
     """
-<<<<<<< HEAD
-    try:
-        with open(file_path, 'r', encoding='utf-8') as f:
-            content = f.read()
-    except FileNotFoundError:
-        print(f"Error: File not found at {file_path}")
-        return []
-
-    # Regex to find code blocks fenced with ```usd
-    usd_pattern = re.compile(r'```usd\n(.*?)\n```', re.DOTALL)
-    snippets = usd_pattern.findall(content)
-    return snippets
-
-if __name__ == "__main__":
-    # Example usage:
-    # This assumes you have a 'docs/GDD.md' file with USD snippets.
-    file_to_parse = 'docs/GDD.md'
-    usd_snippets = extract_usd_from_markdown(file_to_parse)
-
-    if usd_snippets:
-        print(f"Found {len(usd_snippets)} USD snippets in {file_to_parse}:")
-        for i, snippet in enumerate(usd_snippets, 1):
-            print(f"\n--- Snippet {i} ---")
-            print(snippet.strip())
-            print("--------------------")
-    else:
-        print(f"No USD snippets found in {file_to_parse}.")
-=======
     print(f"Parsing {file_path} for USD snippets...")
     try:
         with open(file_path, 'r') as f:
@@ -62,5 +31,4 @@
             print(f"--- Snippet {i+1} ---")
             print(snippet.strip())
     else:
-        print("No USD snippets found.")
->>>>>>> 55f64c02
+        print("No USD snippets found.")