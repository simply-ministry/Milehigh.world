--- conflicted
+++ resolved
@@ -1,5 +1,4 @@
 import unittest
-<<<<<<< HEAD
 from game import (
     Skyix,
     Anastasia,
@@ -15,7 +14,6 @@
 
 
 class TestNewCharacters(unittest.TestCase):
-=======
 from unittest.mock import patch
 
 # Import the specific character classes to be tested
@@ -25,13 +23,11 @@
     """
     Test suite for the specific implementation of the Skyix character.
     """
->>>>>>> c789bd17
     def setUp(self):
         """Set up a fresh Skyix instance for each test."""
         self.skyix = Skyix()
 
     def test_skyix_initialization(self):
-<<<<<<< HEAD
         """Test that Sky.ix initializes with the correct stats."""
         self.assertEqual(self.skyix.health, 120)
         self.assertEqual(self.skyix.mana, 150)
@@ -281,7 +277,6 @@
 
 
 class TestOmegaOne(unittest.TestCase):
-=======
         """Test that Skyix initializes with her correct, unique stats."""
         self.assertEqual(self.skyix.name, "Sky.ix the Bionic Goddess")
         # Health is 120 base + 10 from the initial level up in __init__
@@ -317,7 +312,6 @@
     """
     Test suite for the specific implementation of the Kane character.
     """
->>>>>>> c789bd17
     def setUp(self):
         """Set up a fresh Kane instance for each test."""
         self.kane = Kane(name="Test Kane", x=5, y=5)
