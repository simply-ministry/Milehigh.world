--- conflicted
+++ resolved
@@ -1,9 +1,6 @@
 import unittest
-<<<<<<< HEAD
 from game import Skyix, Anastasia, Micah, Player, Enemy, Zaia
-=======
 from game import Skyix, Anastasia, Micah, Player, Enemy, DelilahTheDesolate
->>>>>>> 610b7fae
 
 class TestNewCharacters(unittest.TestCase):
 
@@ -99,7 +96,6 @@
         self.assertLess(self.enemy.health, initial_enemy_health)
         self.assertLess(self.micah.fortitude, 50)
 
-<<<<<<< HEAD
 # --- Zaia Tests ---
 class TestZaia(unittest.TestCase):
     def setUp(self):
@@ -159,7 +155,6 @@
         self.zaia.exploit_weakness(self.enemy)
         self.assertEqual(self.zaia.momentum, 40)
         self.assertEqual(self.enemy.health, initial_enemy_health)
-=======
     # --- Delilah Tests ---
 
     def test_delilah_initialization(self):
@@ -201,7 +196,6 @@
         initial_blight = self.delilah.blight
         self.delilah.voidblight_zone()
         self.assertEqual(self.delilah.blight, initial_blight)
->>>>>>> 610b7fae
 
 if __name__ == '__main__':
     unittest.main()