import unittest
from game import Skyix, Anastasia, Micah, Player, Enemy, Zaia, DelilahTheDesolate

class TestNewCharacters(unittest.TestCase):

    def setUp(self):
        """Set up test fixtures before each test method."""
        self.skyix = Skyix()
        self.anastasia = Anastasia()
        self.micah = Micah()
        self.ally = Player(name="Ally")
        self.enemy = Enemy(name="Test Enemy")

    # --- Sky.ix Tests ---

    def test_skyix_initialization(self):
        """Test that Sky.ix initializes with the correct stats."""
        self.assertEqual(self.skyix.health, 120)
        self.assertEqual(self.skyix.mana, 150)
        self.assertIn("void_tech", self.skyix.spells)

    def test_skyix_deploy_drone_success(self):
        """Test that Sky.ix can deploy a drone with sufficient mana."""
        initial_mana = self.skyix.mana
        self.skyix.deploy_drone()
        self.assertEqual(self.skyix.active_drones, 1)
        self.assertLess(self.skyix.mana, initial_mana)

    def test_skyix_deploy_drone_insufficient_mana(self):
        """Test that Sky.ix cannot deploy a drone without enough mana."""
        self.skyix.mana = 10
        initial_drones = self.skyix.active_drones
        self.skyix.deploy_drone()
        self.assertEqual(self.skyix.active_drones, initial_drones)

    def test_skyix_cast_spell_void_tech(self):
        """Test that Sky.ix can cast her unique spell."""
        initial_enemy_health = self.enemy.health
        self.skyix.cast_spell("void_tech", self.enemy)
        self.assertLess(self.enemy.health, initial_enemy_health)

    # --- Anastasia Tests ---

    def test_anastasia_initialization(self):
        """Test that Anastasia initializes with the correct stats."""
        self.assertEqual(self.anastasia.health, 90)
        self.assertEqual(self.anastasia.mana, 200)

    def test_anastasia_weave_dream_heal(self):
        """Test Anastasia's healing ability."""
        self.ally.health = 50
        self.anastasia.weave_dream(self.ally, is_healing=True)
        self.assertEqual(self.ally.health, 75)

    def test_anastasia_weave_dream_harm(self):
        """Test Anastasia's harming ability."""
        initial_enemy_health = self.enemy.health
        self.anastasia.weave_dream(self.enemy, is_healing=False)
        self.assertLess(self.enemy.health, initial_enemy_health)

    def test_anastasia_glimpse_future(self):
        """Test Anastasia's utility skill."""
        initial_visions = len(self.anastasia.visions)
        self.anastasia.glimpse_future()
        self.assertGreater(len(self.anastasia.visions), initial_visions)

    # --- Micah Tests ---

    def test_micah_initialization(self):
        """Test that Micah initializes with the correct stats."""
        self.assertEqual(self.micah.health, 200)
        self.assertEqual(self.micah.fortitude, 0)
        self.assertEqual(self.micah.mana, 0)

    def test_micah_gain_fortitude_on_damage(self):
        """Test that Micah gains Fortitude when he takes damage."""
        self.micah.take_damage(50)
        self.assertEqual(self.micah.fortitude, 50)

    def test_micah_adamantine_skin_damage_reduction(self):
        """Test that Adamantine Skin reduces incoming damage."""
        self.micah.fortitude = 100
        self.micah.activate_adamantine_skin()
        initial_health = self.micah.health
        self.micah.take_damage(50)
        # Damage should be halved (25), so health should be initial_health - 25
        self.assertEqual(self.micah.health, initial_health - 25)

    def test_micah_earthen_smash(self):
        """Test that Earthen Smash deals damage and consumes Fortitude."""
        self.micah.fortitude = 50
        initial_enemy_health = self.enemy.health
        self.micah.earthen_smash(self.enemy)
        self.assertLess(self.enemy.health, initial_enemy_health)
        self.assertLess(self.micah.fortitude, 50)

    # --- Delilah Tests ---

    def test_delilah_initialization(self):
        """Test that Delilah initializes with the correct stats."""
        self.assertEqual(self.delilah.health, 160)
        self.assertEqual(self.delilah.blight, 25)
        self.assertEqual(self.delilah.max_blight, 100)

    def test_touch_of_decay_generates_blight(self):
        """Test that touch_of_decay increases blight."""
        initial_blight = self.delilah.blight
        self.delilah.touch_of_decay(self.enemy)
        self.assertEqual(self.delilah.blight, initial_blight + 5)

    def test_summon_omen_avatar_success(self):
        """Test that summon_omen_avatar can be used with sufficient blight."""
        self.delilah.blight = 70
        initial_blight = self.delilah.blight
        self.delilah.summon_omen_avatar(self.enemy)
        self.assertEqual(self.delilah.blight, initial_blight - 60)

    def test_summon_omen_avatar_insufficient_blight(self):
        """Test that summon_omen_avatar cannot be used without enough blight."""
        self.delilah.blight = 50
        initial_blight = self.delilah.blight
        self.delilah.summon_omen_avatar(self.enemy)
        self.assertEqual(self.delilah.blight, initial_blight)

    def test_voidblight_zone_success(self):
        """Test that voidblight_zone can be used with sufficient blight."""
        self.delilah.blight = 95
        initial_blight = self.delilah.blight
        self.delilah.voidblight_zone()
        self.assertEqual(self.delilah.blight, initial_blight - 90)

    def test_voidblight_zone_insufficient_blight(self):
        """Test that voidblight_zone cannot be used without enough blight."""
        self.delilah.blight = 80
        initial_blight = self.delilah.blight
        self.delilah.voidblight_zone()
        self.assertEqual(self.delilah.blight, initial_blight)


# --- Zaia Tests ---
class TestZaia(unittest.TestCase):
    def setUp(self):
        """Set up test fixtures before each test method."""
        self.zaia = Zaia()
        self.enemy = Enemy(name="Test Enemy")

    def test_zaia_initialization(self):
        """Test that Zaia initializes with the correct stats."""
        self.assertEqual(self.zaia.health, 130)
        self.assertEqual(self.zaia.momentum, 0)
        self.assertEqual(self.zaia.is_stealthed, False)

    def test_swift_strike_generates_momentum(self):
        """Test that swift_strike deals damage and generates momentum."""
        initial_enemy_health = self.enemy.health
        self.zaia.swift_strike(self.enemy)
        self.assertEqual(self.zaia.momentum, 15)
        self.assertLess(self.enemy.health, initial_enemy_health)

    def test_shadow_vanish_success_and_failure(self):
        """Test that shadow_vanish activates stealth and consumes momentum."""
        # Failure case
        self.zaia.momentum = 20
        self.zaia.shadow_vanish()
        self.assertEqual(self.zaia.is_stealthed, False)

        # Success case
        self.zaia.momentum = 40
        self.zaia.shadow_vanish()
        self.assertEqual(self.zaia.is_stealthed, True)
        self.assertEqual(self.zaia.momentum, 10)

    def test_exploit_weakness_damage_and_stealth_break(self):
        """Test that exploit_weakness deals correct damage and breaks stealth."""
        # Unstealthed case
        self.zaia.momentum = 60
        initial_enemy_health = self.enemy.health
        self.zaia.exploit_weakness(self.enemy)
        self.assertEqual(self.zaia.momentum, 10)
        self.assertEqual(self.enemy.health, initial_enemy_health - 60)
        self.assertEqual(self.zaia.is_stealthed, False)

        # Stealthed case
        self.zaia.momentum = 60
        self.zaia.is_stealthed = True
        initial_enemy_health = self.enemy.health
        self.zaia.exploit_weakness(self.enemy)
        self.assertEqual(self.zaia.momentum, 10)
        self.assertEqual(self.enemy.health, initial_enemy_health - 120)
        self.assertEqual(self.zaia.is_stealthed, False)

    def test_exploit_weakness_insufficient_momentum(self):
        """Test that exploit_weakness fails without enough momentum."""
        self.zaia.momentum = 40
        initial_enemy_health = self.enemy.health
        self.zaia.exploit_weakness(self.enemy)
        self.assertEqual(self.zaia.momentum, 40)
        self.assertEqual(self.enemy.health, initial_enemy_health)
<<<<<<< HEAD

# --- Delilah Tests ---
class TestDelilah(unittest.TestCase):
    def setUp(self):
        """Set up test fixtures before each test method."""
        self.delilah = DelilahTheDesolate()
        self.enemy = Enemy(name="Test Enemy")
=======
>>>>>>> f0b8d5ec


class TestOmegaOne(unittest.TestCase):
    def setUp(self):
        """Set up test fixtures before each test method."""
        from game import OmegaOne
        self.omega_one = OmegaOne()
        self.enemy = Enemy(name="Test Enemy")

    def test_omega_one_initialization(self):
        """Test that Omega.one initializes with the correct stats."""
        self.assertEqual(self.omega_one.health, 180)
        self.assertEqual(self.omega_one.processing_power, 100)
        self.assertEqual(self.omega_one.directive, "Guardian")

    def test_switch_directive(self):
        """Test that Omega.one can switch directives."""
        self.omega_one.switch_directive("Annihilation")
        self.assertEqual(self.omega_one.directive, "Annihilation")

    def test_energy_lance_annihilation(self):
        """Test the energy lance ability in Annihilation directive."""
        self.omega_one.switch_directive("Annihilation")
        initial_enemy_health = self.enemy.health
        self.omega_one.energy_lance(self.enemy)
        self.assertLess(self.enemy.health, initial_enemy_health)

    def test_system_overload(self):
        """Test the system overload ability."""
        initial_health = self.omega_one.health
        initial_enemy_health = self.enemy.health
        self.omega_one.system_overload([self.enemy])
        self.assertLess(self.omega_one.health, initial_health)
        self.assertLess(self.enemy.health, initial_enemy_health)


if __name__ == '__main__':
    unittest.main()<|MERGE_RESOLUTION|>--- conflicted
+++ resolved
@@ -196,7 +196,6 @@
         self.zaia.exploit_weakness(self.enemy)
         self.assertEqual(self.zaia.momentum, 40)
         self.assertEqual(self.enemy.health, initial_enemy_health)
-<<<<<<< HEAD
 
 # --- Delilah Tests ---
 class TestDelilah(unittest.TestCase):
@@ -204,8 +203,6 @@
         """Set up test fixtures before each test method."""
         self.delilah = DelilahTheDesolate()
         self.enemy = Enemy(name="Test Enemy")
-=======
->>>>>>> f0b8d5ec
 
 
 class TestOmegaOne(unittest.TestCase):
