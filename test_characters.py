import unittest
<<<<<<< HEAD
from game import (
    Skyix,
    Anastasia,
    Micah,
    Player,
    Enemy,
    Zaia,
    DelilahTheDesolate,
    BachirimBase,
)
=======
from game import Skyix, Anastasia, Micah, Player, Enemy, Zaia, DelilahTheDesolate
>>>>>>> 2a5862f0


class TestNewCharacters(unittest.TestCase):
    def setUp(self):
        """Set up test fixtures before each test method."""
        self.skyix = Skyix()
        self.anastasia = Anastasia()
        self.micah = Micah()
        self.ally = Player(name="Ally")
        self.enemy = Enemy(name="Test Enemy")

    # --- Sky.ix Tests ---

    def test_skyix_initialization(self):
        """Test that Sky.ix initializes with the correct stats."""
        self.assertEqual(self.skyix.health, 120)
        self.assertEqual(self.skyix.mana, 150)
        self.assertIn("void_tech", self.skyix.spells)

    def test_skyix_deploy_drone_success(self):
        """Test that Sky.ix can deploy a drone with sufficient mana."""
        initial_mana = self.skyix.mana
        self.skyix.deploy_drone()
        self.assertEqual(self.skyix.active_drones, 1)
        self.assertLess(self.skyix.mana, initial_mana)

    def test_skyix_deploy_drone_insufficient_mana(self):
        """Test that Sky.ix cannot deploy a drone without enough mana."""
        self.skyix.mana = 10
        initial_drones = self.skyix.active_drones
        self.skyix.deploy_drone()
        self.assertEqual(self.skyix.active_drones, initial_drones)

    def test_skyix_cast_spell_void_tech(self):
        """Test that Sky.ix can cast her unique spell."""
        initial_enemy_health = self.enemy.health
        self.skyix.cast_spell("void_tech", self.enemy)
        self.assertLess(self.enemy.health, initial_enemy_health)

    # --- Anastasia Tests ---

    def test_anastasia_initialization(self):
        """Test that Anastasia initializes with the correct stats."""
        self.assertEqual(self.anastasia.health, 90)
        self.assertEqual(self.anastasia.mana, 200)

    def test_anastasia_weave_dream_heal(self):
        """Test Anastasia's healing ability."""
        self.ally.health = 50
        self.anastasia.weave_dream(self.ally, is_healing=True)
        self.assertEqual(self.ally.health, 75)

    def test_anastasia_weave_dream_harm(self):
        """Test Anastasia's harming ability."""
        initial_enemy_health = self.enemy.health
        self.anastasia.weave_dream(self.enemy, is_healing=False)
        self.assertLess(self.enemy.health, initial_enemy_health)

    def test_anastasia_glimpse_future(self):
        """Test Anastasia's utility skill."""
        initial_visions = len(self.anastasia.visions)
        self.anastasia.glimpse_future()
        self.assertGreater(len(self.anastasia.visions), initial_visions)

    # --- Micah Tests ---

    def test_micah_initialization(self):
        """Test that Micah initializes with the correct stats."""
        self.assertEqual(self.micah.health, 200)
        self.assertEqual(self.micah.fortitude, 0)
        self.assertEqual(self.micah.mana, 0)

    def test_micah_gain_fortitude_on_damage(self):
        """Test that Micah gains Fortitude when he takes damage."""
        self.micah.take_damage(50)
        self.assertEqual(self.micah.fortitude, 50)

    def test_micah_adamantine_skin_damage_reduction(self):
        """Test that Adamantine Skin reduces incoming damage."""
        self.micah.fortitude = 100
        self.micah.activate_adamantine_skin()
        initial_health = self.micah.health
        self.micah.take_damage(50)
        # Damage should be halved (25), so health should be initial_health - 25
        self.assertEqual(self.micah.health, initial_health - 25)

    def test_micah_earthen_smash(self):
        """Test that Earthen Smash deals damage and consumes Fortitude."""
        self.micah.fortitude = 50
        initial_enemy_health = self.enemy.health
        self.micah.earthen_smash(self.enemy)
        self.assertLess(self.enemy.health, initial_enemy_health)
        self.assertLess(self.micah.fortitude, 50)

    # --- Delilah Tests ---

    def test_delilah_initialization(self):
        """Test that Delilah initializes with the correct stats."""
        self.assertEqual(self.delilah.health, 160)
        self.assertEqual(self.delilah.blight, 25)
        self.assertEqual(self.delilah.max_blight, 100)

    def test_touch_of_decay_generates_blight(self):
        """Test that touch_of_decay increases blight."""
        initial_blight = self.delilah.blight
        self.delilah.touch_of_decay(self.enemy)
        self.assertEqual(self.delilah.blight, initial_blight + 5)

    def test_summon_omen_avatar_success(self):
        """Test that summon_omen_avatar can be used with sufficient blight."""
        self.delilah.blight = 70
        initial_blight = self.delilah.blight
        self.delilah.summon_omen_avatar(self.enemy)
        self.assertEqual(self.delilah.blight, initial_blight - 60)

    def test_summon_omen_avatar_insufficient_blight(self):
        """Test that summon_omen_avatar cannot be used without enough blight."""
        self.delilah.blight = 50
        initial_blight = self.delilah.blight
        self.delilah.summon_omen_avatar(self.enemy)
        self.assertEqual(self.delilah.blight, initial_blight)

    def test_voidblight_zone_success(self):
        """Test that voidblight_zone can be used with sufficient blight."""
        self.delilah.blight = 95
        initial_blight = self.delilah.blight
        self.delilah.voidblight_zone()
        self.assertEqual(self.delilah.blight, initial_blight - 90)

    def test_voidblight_zone_insufficient_blight(self):
        """Test that voidblight_zone cannot be used without enough blight."""
        self.delilah.blight = 80
        initial_blight = self.delilah.blight
        self.delilah.voidblight_zone()
        self.assertEqual(self.delilah.blight, initial_blight)


<<<<<<< HEAD
=======
# --- Zaia Tests ---
>>>>>>> 2a5862f0
class TestZaia(unittest.TestCase):
    def setUp(self):
        """Set up test fixtures before each test method."""
        self.zaia = Zaia()
        self.enemy = Enemy(name="Test Enemy")

    def test_zaia_initialization(self):
        """Test that Zaia initializes with the correct stats."""
        self.assertEqual(self.zaia.health, 130)
        self.assertEqual(self.zaia.momentum, 0)
        self.assertEqual(self.zaia.is_stealthed, False)

    def test_swift_strike_generates_momentum(self):
        """Test that swift_strike deals damage and generates momentum."""
        initial_enemy_health = self.enemy.health
        self.zaia.swift_strike(self.enemy)
        self.assertEqual(self.zaia.momentum, 15)
        self.assertLess(self.enemy.health, initial_enemy_health)

    def test_shadow_vanish_success_and_failure(self):
        """Test that shadow_vanish activates stealth and consumes momentum."""
        # Failure case
        self.zaia.momentum = 20
        self.zaia.shadow_vanish()
        self.assertEqual(self.zaia.is_stealthed, False)

        # Success case
        self.zaia.momentum = 40
        self.zaia.shadow_vanish()
        self.assertEqual(self.zaia.is_stealthed, True)
        self.assertEqual(self.zaia.momentum, 10)

    def test_exploit_weakness_damage_and_stealth_break(self):
        """Test that exploit_weakness deals correct damage and breaks stealth."""
        # Unstealthed case
        self.zaia.momentum = 60
        initial_enemy_health = self.enemy.health
        self.zaia.exploit_weakness(self.enemy)
        self.assertEqual(self.zaia.momentum, 10)
        self.assertEqual(self.enemy.health, initial_enemy_health - 60)
        self.assertEqual(self.zaia.is_stealthed, False)

        # Stealthed case
        self.zaia.momentum = 60
        self.zaia.is_stealthed = True
        initial_enemy_health = self.enemy.health
        self.zaia.exploit_weakness(self.enemy)
        self.assertEqual(self.zaia.momentum, 10)
        self.assertEqual(self.enemy.health, initial_enemy_health - 120)
        self.assertEqual(self.zaia.is_stealthed, False)

    def test_exploit_weakness_insufficient_momentum(self):
        """Test that exploit_weakness fails without enough momentum."""
        self.zaia.momentum = 40
        initial_enemy_health = self.enemy.health
        self.zaia.exploit_weakness(self.enemy)
        self.assertEqual(self.zaia.momentum, 40)
        self.assertEqual(self.enemy.health, initial_enemy_health)
<<<<<<< HEAD


class TestBachirimBase(unittest.TestCase):
    def setUp(self):
        """Set up test fixtures before each test method."""
        self.bachirim = BachirimBase(name="Test Bachirim")
        self.enemy = Enemy(name="Test Enemy")
=======

# --- Delilah Tests ---
class TestDelilah(unittest.TestCase):
    def setUp(self):
        """Set up test fixtures before each test method."""
        self.delilah = DelilahTheDesolate()
        self.enemy = Enemy(name="Test Enemy")


class TestOmegaOne(unittest.TestCase):
    def setUp(self):
        """Set up test fixtures before each test method."""
        from game import OmegaOne
        self.omega_one = OmegaOne()
        self.enemy = Enemy(name="Test Enemy")

    def test_omega_one_initialization(self):
        """Test that Omega.one initializes with the correct stats."""
        self.assertEqual(self.omega_one.health, 180)
        self.assertEqual(self.omega_one.processing_power, 100)
        self.assertEqual(self.omega_one.directive, "Guardian")

    def test_switch_directive(self):
        """Test that Omega.one can switch directives."""
        self.omega_one.switch_directive("Annihilation")
        self.assertEqual(self.omega_one.directive, "Annihilation")

    def test_energy_lance_annihilation(self):
        """Test the energy lance ability in Annihilation directive."""
        self.omega_one.switch_directive("Annihilation")
        initial_enemy_health = self.enemy.health
        self.omega_one.energy_lance(self.enemy)
        self.assertLess(self.enemy.health, initial_enemy_health)

    def test_system_overload(self):
        """Test the system overload ability."""
        initial_health = self.omega_one.health
        initial_enemy_health = self.enemy.health
        self.omega_one.system_overload([self.enemy])
        self.assertLess(self.omega_one.health, initial_health)
        self.assertLess(self.enemy.health, initial_enemy_health)

>>>>>>> 2a5862f0

    def test_bachirim_initialization(self):
        """Test that BachirimBase initializes with the correct stats."""
        self.assertEqual(self.bachirim.name, "Test Bachirim")
        self.assertEqual(self.bachirim.health, 150)
        self.assertEqual(self.bachirim.max_health, 150)
        self.assertEqual(self.bachirim.home_realm, "ƁÅČ̣ĤÎŘØN̈")
        self.assertEqual(self.bachirim.max_aether, 200)
        self.assertEqual(self.bachirim.aether, 200)

    def test_bachirim_str_representation(self):
        """Test the string representation of BachirimBase."""
        expected_str = (
            "Test Bachirim | Health: 150/150 | "
            "Aether: 200/200 | "
            "Realm: ƁÅČ̣ĤÎŘØN̈"
        )
        self.assertEqual(str(self.bachirim), expected_str)

    def test_glimpse_the_fracture(self):
        """Test the glimpse_the_fracture method."""
        # This method only prints, so we just call it to ensure no errors.
        self.bachirim.glimpse_the_fracture()

    def test_channel_celestial_energy_success(self):
        """Test that channel_celestial_energy consumes aether."""
        initial_aether = self.bachirim.aether
        self.bachirim.channel_celestial_energy(self.enemy)
        self.assertEqual(self.bachirim.aether, initial_aether - 30)

    def test_channel_celestial_energy_insufficient_aether(self):
        """Test that channel_celestial_energy fails without enough aether."""
        self.bachirim.aether = 20
        initial_aether = self.bachirim.aether
        self.bachirim.channel_celestial_energy(self.enemy)
        self.assertEqual(self.bachirim.aether, initial_aether)


if __name__ == "__main__":
    unittest.main()<|MERGE_RESOLUTION|>--- conflicted
+++ resolved
@@ -1,5 +1,4 @@
 import unittest
-<<<<<<< HEAD
 from game import (
     Skyix,
     Anastasia,
@@ -10,9 +9,7 @@
     DelilahTheDesolate,
     BachirimBase,
 )
-=======
 from game import Skyix, Anastasia, Micah, Player, Enemy, Zaia, DelilahTheDesolate
->>>>>>> 2a5862f0
 
 
 class TestNewCharacters(unittest.TestCase):
@@ -150,10 +147,7 @@
         self.assertEqual(self.delilah.blight, initial_blight)
 
 
-<<<<<<< HEAD
-=======
 # --- Zaia Tests ---
->>>>>>> 2a5862f0
 class TestZaia(unittest.TestCase):
     def setUp(self):
         """Set up test fixtures before each test method."""
@@ -212,7 +206,6 @@
         self.zaia.exploit_weakness(self.enemy)
         self.assertEqual(self.zaia.momentum, 40)
         self.assertEqual(self.enemy.health, initial_enemy_health)
-<<<<<<< HEAD
 
 
 class TestBachirimBase(unittest.TestCase):
@@ -220,7 +213,6 @@
         """Set up test fixtures before each test method."""
         self.bachirim = BachirimBase(name="Test Bachirim")
         self.enemy = Enemy(name="Test Enemy")
-=======
 
 # --- Delilah Tests ---
 class TestDelilah(unittest.TestCase):
@@ -263,7 +255,6 @@
         self.assertLess(self.omega_one.health, initial_health)
         self.assertLess(self.enemy.health, initial_enemy_health)
 
->>>>>>> 2a5862f0
 
     def test_bachirim_initialization(self):
         """Test that BachirimBase initializes with the correct stats."""
