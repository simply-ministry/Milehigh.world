--- conflicted
+++ resolved
@@ -1,5 +1,4 @@
 import unittest
-<<<<<<< HEAD
 from game import (
     Skyix,
     Anastasia,
@@ -10,9 +9,7 @@
     DelilahTheDesolate,
     BachirimBase,
 )
-=======
 from game import Skyix, Anastasia, Micah, Player, Enemy, Zaia, DelilahTheDesolate, Nyxar
->>>>>>> cf257420
 from game import Skyix, Anastasia, Micah, Player, Enemy, Zaia, DelilahTheDesolate
 
 
@@ -211,7 +208,6 @@
         self.assertEqual(self.zaia.momentum, 40)
         self.assertEqual(self.enemy.health, initial_enemy_health)
 
-<<<<<<< HEAD
 
 class TestBachirimBase(unittest.TestCase):
     def setUp(self):
@@ -219,7 +215,6 @@
         self.bachirim = BachirimBase(name="Test Bachirim")
         self.enemy = Enemy(name="Test Enemy")
 
-=======
 class TestNyxar(unittest.TestCase):
     def setUp(self):
         """Set up test fixtures before each test method."""
@@ -270,7 +265,6 @@
         self.nyxar.worldless_chasm()
         self.assertEqual(self.nyxar.dominion, initial_dominion)
 
->>>>>>> cf257420
 # --- Delilah Tests ---
 class TestDelilah(unittest.TestCase):
     def setUp(self):
