--- conflicted
+++ resolved
@@ -24,7 +24,6 @@
     {
         matrix4d xformOp:transform = [...]
     }
-<<<<<<< HEAD
 }
 ```
 
@@ -63,6 +62,4 @@
     }
 }
 ```
-=======
-}
->>>>>>> 5c5b0fc6
+}