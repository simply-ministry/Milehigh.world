--- conflicted
+++ resolved
@@ -4,7 +4,6 @@
 using UnityEngine;
 
 /// <summary>
-<<<<<<< HEAD
 /// Manages the state and flow of a turn-based combat encounter.
 /// </summary>
 public class CombatManager : MonoBehaviour
@@ -16,7 +15,6 @@
     private bool isCombatActive = false;
 
     void Awake()
-=======
 /// Manages the state and flow of a turn-based combat encounter, and provides
 /// centralized damage calculation logic. This class is a singleton.
 /// </summary>
@@ -36,7 +34,6 @@
     /// Defines the various formulas that can be used for damage calculation.
     /// </summary>
     public enum DamageFormula
->>>>>>> 0f1e93fe
     {
         if (Instance != null && Instance != this)
         {
@@ -163,7 +160,6 @@
     }
 
     /// <summary>
-<<<<<<< HEAD
     /// Starts a new combat encounter.
     /// </summary>
     /// <param name="playerParty">List of player-controlled characters.</param>
@@ -188,7 +184,6 @@
     private IEnumerator CombatLoop()
     {
         while (isCombatActive)
-=======
     /// Calculates the final damage of an attack. This is a static utility function
     /// that can be called from anywhere without needing an instance of CombatManager.
     /// </summary>
@@ -203,7 +198,6 @@
         int defense = defender.defense;
         int baseDamage = 0;
         switch (formula)
->>>>>>> 0f1e93fe
         {
             Character currentCharacter = combatants[currentTurnIndex];
 
