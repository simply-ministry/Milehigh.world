using System;
using UnityEngine;

/// <summary>
<<<<<<< HEAD
/// Represents Zaia the Just, one of the Ɲōvəmîŋāđ.
/// Zaia is a swift and precise melee assassin, focused on exploiting enemy weaknesses
/// and executing high-priority targets.
/// </summary>
public class Zaia : Novamina
{
    /// <summary>
    /// Initializes Zaia's specific attributes, setting her name and archetype.
    /// </summary>
=======
/// Represents Zaia, a swift and lethal member of the Ɲōvəmîŋāđ.
/// She operates as a Rogue/Assassin, specializing in stealth, mobility, and high-precision strikes.
/// </summary>
public class Zaia : Novamina
{
    // --- Narrative Properties ---

    /// <summary>
    /// A reference to Aeron, whom she awaits the gathering of the Ɲōvəmîŋāđ with.
    /// This suggests a close bond, perhaps as a loyal guardian or confidante.
    /// </summary>
    public Guid AeronCompanionId { get; set; }


    // --- Resource and Combat Properties ---

    /// <summary>
    /// A resource that builds as Zaia moves and successfully attacks.
    /// It is spent on her advanced evasive and offensive abilities.
    /// </summary>
    [field: SerializeField]
    public float Momentum { get; private set; }

    /// <summary>
    /// The maximum amount of Momentum Zaia can build.
    /// </summary>
    [field: SerializeField]
    public float MaxMomentum { get; private set; } = 100f;

    /// <summary>
    /// A flag indicating if Zaia is currently in a stealth state.
    /// </summary>
    public bool IsStealthed { get; private set; }


    // --- Initialization ---

>>>>>>> e8287c52
    protected override void Awake()
    {
        base.Awake();
        characterName = "Zaia";
        Archetype = "Rogue/Assassin";
        maxHealth = 130; // Agile but not overly fragile.
        currentHealth = maxHealth;
        Momentum = 0f;
        IsStealthed = false;
    }


    // --- Abilities (Methods) ---

    /// <summary>
    /// Placeholder for a basic, quick attack that generates Momentum.
    /// </summary>
    /// <param name="target">The enemy to strike.</param>
    public void SwiftStrike(Character target)
    {
        float momentumGained = 15f;
        Momentum = Mathf.Min(MaxMomentum, Momentum + momentumGained);
        Debug.Log($"{characterName} strikes {target.characterName} with blinding speed! (+{momentumGained} Momentum)");
        // ... damage logic ...
    }

    /// <summary>
    /// Enters a stealth mode, making Zaia invisible to enemies.
    /// The first attack from stealth deals bonus damage.
    /// This ability likely consumes Momentum over time or has a set duration.
    /// </summary>
    public void ShadowVanish()
    {
        if (Momentum >= 30)
        {
            Momentum -= 30;
            IsStealthed = true;
            Debug.Log($"{characterName} spends Momentum to vanish into the shadows.");
            // In-game logic would make her untargetable by enemies.
        }
    }

    /// <summary>
    /// A high-damage, precision attack that consumes a large amount of Momentum.
    /// Deals significantly more damage if used while stealthed.
    /// </summary>
    /// <param name="target">The enemy to assassinate.</param>
    public void ExploitWeakness(Character target)
    {
        if (Momentum >= 50)
        {
            Momentum -= 50;
            Debug.Log($"{characterName} analyzes {target.characterName} and strikes at a vital point!");

            if (IsStealthed)
            {
                IsStealthed = false; // Attacking breaks stealth.
                Debug.Log("...The attack from the shadows is a devastating critical hit!");
                // ... logic for very high bonus damage ...
            }
            else
            {
                // ... logic for standard high damage ...
            }
        }
    }

    /// <summary>
<<<<<<< HEAD
    /// Called every frame, this method will contain Zaia's gameplay logic.
    /// </summary>
    void Update()
=======
    /// An evasive maneuver that allows Zaia to quickly reposition and avoid damage.
    /// </summary>
    public void EvasiveDash()
>>>>>>> e8287c52
    {
        // This might have a cooldown instead of a resource cost to ensure it's always available for defense.
        Debug.Log($"{characterName} performs a nimble dash, evading incoming attacks.");
        // In-game logic would move her character quickly and grant a brief moment of invulnerability.
    }
}<|MERGE_RESOLUTION|>--- conflicted
+++ resolved
@@ -2,7 +2,6 @@
 using UnityEngine;
 
 /// <summary>
-<<<<<<< HEAD
 /// Represents Zaia the Just, one of the Ɲōvəmîŋāđ.
 /// Zaia is a swift and precise melee assassin, focused on exploiting enemy weaknesses
 /// and executing high-priority targets.
@@ -12,7 +11,6 @@
     /// <summary>
     /// Initializes Zaia's specific attributes, setting her name and archetype.
     /// </summary>
-=======
 /// Represents Zaia, a swift and lethal member of the Ɲōvəmîŋāđ.
 /// She operates as a Rogue/Assassin, specializing in stealth, mobility, and high-precision strikes.
 /// </summary>
@@ -50,7 +48,6 @@
 
     // --- Initialization ---
 
->>>>>>> e8287c52
     protected override void Awake()
     {
         base.Awake();
@@ -119,15 +116,12 @@
     }
 
     /// <summary>
-<<<<<<< HEAD
     /// Called every frame, this method will contain Zaia's gameplay logic.
     /// </summary>
     void Update()
-=======
     /// An evasive maneuver that allows Zaia to quickly reposition and avoid damage.
     /// </summary>
     public void EvasiveDash()
->>>>>>> e8287c52
     {
         // This might have a cooldown instead of a resource cost to ensure it's always available for defense.
         Debug.Log($"{characterName} performs a nimble dash, evading incoming attacks.");
