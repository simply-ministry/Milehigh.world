import unittest
from unittest.mock import patch, MagicMock
import os
<<<<<<< HEAD
import database
=======
>>>>>>> 1402ff09

# It's important to import the classes from the script we are testing
from rpg import Game, Scene, AethelgardBattle, Interactable, Aeron, Kane
from database import init_db
from rpg import Game, Scene, AethelgardBattle, Player, Enemy

class TestRpgInteraction(unittest.TestCase):
    """A suite of tests for player interaction within the RPG,
    focusing on commands like 'examine'.
    """

    DB_FILE = "test_rpg.db"

    def setUp(self):
        """Set up a controlled game environment for each test."""
<<<<<<< HEAD
        # Initialize the database for the test
        database.init_db()
        self.game = Game()
=======
        # Initialize a temporary database for the test
        init_db(self.DB_FILE)

        self.game = Game(db_file=self.DB_FILE)
>>>>>>> 1402ff09
        self.scene = Scene("Test Scene", width=40, height=10)
        # The AethelgardBattle scene manager contains the setup logic we need
        # We pass setup_scene=False to avoid calling setup in the constructor
        self.scene_manager = AethelgardBattle(self.scene, self.game, setup_scene=False)
        # We need to run the setup to populate the scene with objects
        self.scene_manager.setup()
        # Mock the log_message to capture output without printing to console
        self.game.log_message = MagicMock()

    def tearDown(self):
<<<<<<< HEAD
        """Clean up the database file after each test."""
        # Ensure the database connection is closed before attempting to delete the file
        # This might require changes in the database.py or be handled by the OS
        try:
            os.remove(database.DB_FILE)
        except OSError as e:
            print(f"Error removing database file: {e}")
=======
        """Clean up the temporary database after each test."""
        os.remove(self.DB_FILE)
>>>>>>> 1402ff09

    @patch('builtins.input', return_value='examine')
    def test_examine_command_success(self, mock_input):
        """
        Tests that the 'examine' command correctly identifies a nearby
        interactable object and logs its description.
        """
        # The player starts at (5, 5) and the statue is at (5, 4), so they are adjacent.
        # Call the method that handles input
        self.game.handle_input(self.scene_manager)

        # The description of the statue in AethelgardBattle
        expected_description = "Ancient Statue: The statue depicts a forgotten king. A faint inscription reads: 'Only the worthy may pass.'"

        # Check that log_message was called with the correct description
        self.game.log_message.assert_called_once_with(expected_description)

    @patch('builtins.input', return_value='examine')
    def test_examine_command_no_object(self, mock_input):
        """
        Tests that the 'examine' command shows the correct message when
        no interactable object is nearby.
        """
        # Move the player far away from the statue
        self.scene.player_character.x = 20
        self.scene.player_character.y = 20

        # Call the method that handles input
        self.game.handle_input(self.scene_manager)

        # Check that log_message was called with the 'nothing nearby' message
        self.game.log_message.assert_called_once_with("There is nothing nearby to examine.")

        self.game = Game()
        self.scene_manager = AethelgardBattle(self.game)
        self.scene_manager.setup_scene()
        self.game.log_message = MagicMock()

if __name__ == '__main__':
    unittest.main()<|MERGE_RESOLUTION|>--- conflicted
+++ resolved
@@ -1,10 +1,7 @@
 import unittest
 from unittest.mock import patch, MagicMock
-import os
-<<<<<<< HEAD
+import oshttps://github.com/simply-ministry/Milehigh.world/pull/187/conflict?name=test_rpg.py&ancestor_oid=bd58b5fc6fd7aee8ad7c6fe24b3b8f8656a635d8&base_oid=0b4a3bcb2d5c166935aac084b582cde83b407c21&head_oid=5d0806843159fc616276792f085372ebc425788b
 import database
-=======
->>>>>>> 1402ff09
 
 # It's important to import the classes from the script we are testing
 from rpg import Game, Scene, AethelgardBattle, Interactable, Aeron, Kane
@@ -20,16 +17,13 @@
 
     def setUp(self):
         """Set up a controlled game environment for each test."""
-<<<<<<< HEAD
         # Initialize the database for the test
         database.init_db()
         self.game = Game()
-=======
         # Initialize a temporary database for the test
         init_db(self.DB_FILE)
 
         self.game = Game(db_file=self.DB_FILE)
->>>>>>> 1402ff09
         self.scene = Scene("Test Scene", width=40, height=10)
         # The AethelgardBattle scene manager contains the setup logic we need
         # We pass setup_scene=False to avoid calling setup in the constructor
@@ -40,7 +34,6 @@
         self.game.log_message = MagicMock()
 
     def tearDown(self):
-<<<<<<< HEAD
         """Clean up the database file after each test."""
         # Ensure the database connection is closed before attempting to delete the file
         # This might require changes in the database.py or be handled by the OS
@@ -48,10 +41,8 @@
             os.remove(database.DB_FILE)
         except OSError as e:
             print(f"Error removing database file: {e}")
-=======
         """Clean up the temporary database after each test."""
         os.remove(self.DB_FILE)
->>>>>>> 1402ff09
 
     @patch('builtins.input', return_value='examine')
     def test_examine_command_success(self, mock_input):
