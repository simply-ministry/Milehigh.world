--- conflicted
+++ resolved
@@ -3,12 +3,9 @@
 import os
 
 # It's important to import the classes from the script we are testing
-<<<<<<< HEAD
 from rpg import Game, Scene, AethelgardBattle, Interactable, Aeron, Kane
 from database import init_db
-=======
 from rpg import Game, Scene, AethelgardBattle, Player, Enemy
->>>>>>> 0af90a4c
 
 class TestRpgInteraction(unittest.TestCase):
     """A suite of tests for player interaction within the RPG,
@@ -19,7 +16,6 @@
 
     def setUp(self):
         """Set up a controlled game environment for each test."""
-<<<<<<< HEAD
         # Initialize a temporary database for the test
         init_db(self.DB_FILE)
 
@@ -68,12 +64,10 @@
         # Check that log_message was called with the 'nothing nearby' message
         self.game.log_message.assert_called_once_with("There is nothing nearby to examine.")
 
-=======
         self.game = Game()
         self.scene_manager = AethelgardBattle(self.game)
         self.scene_manager.setup_scene()
         self.game.log_message = MagicMock()
 
->>>>>>> 0af90a4c
 if __name__ == '__main__':
     unittest.main()