"""A Python-based prototype of the game's core mechanics.

This script defines the fundamental classes and logic for a text-based RPG,
including game objects, characters, items, combat, and dialogue systems. It
serves as a testing ground for game mechanics before they are implemented in
the main C# Unity project.
"""

import json
import math
import random
import sys
import time

import database  # Import the new database module


# --- Helper to provide class definitions to the database module ---
def get_class_by_name(class_name):
    """Returns a class object from the global scope by its string name.

    Args:
        class_name (str): The name of the class to retrieve.

    Returns:
        type: The class object corresponding to the given name, or None if not found.
    """
    return globals().get(class_name)


# Inject this function into the database module
database.set_class_loader(get_class_by_name)


class GameObject:
    """The base class for all objects in the game world.

    Attributes:
        name (str): The name of the object.
        symbol (str): The character used to represent the object on the map.
        x (int): The x-coordinate of the object.
        y (int): The y-coordinate of the object.
        z (int): The z-coordinate of the object (for 3D positioning).
        health (int): The current health of the object.
        speed (int): The movement speed of the object.
        visible (bool): Whether the object is visible on the map.
        solid (bool): Whether the object blocks movement.
        defense (int): The base defense value of the object.
        attributes (dict): A dictionary for storing additional attributes.
        status_effects (dict): A dictionary for storing active status effects.
    """

    def __init__(self, name="Object", symbol='?', x=0, y=0, z=0, state=None, health=100, speed=1, visible=True,
                 solid=True, defense=0):
        self.name = name
        self.symbol = symbol
        self.x = x
        self.y = y
        self.z = z
        self.health = health
        self.speed = speed
        self.visible = visible
        self.solid = solid
        self.defense = defense
        self.attributes = {}  # Dictionary for storing additional attributes.
        self.status_effects = {}  # e.g., {'sleep': 6, 'slow': 8}

    def __repr__(self):
        """Returns a string representation of the GameObject, useful for debugging.

        Returns:
            str: A string representation of the object.
        """
        return f"{self.name}(x={self.x}, y={self.y}, z={self.z}, health={self.health})"

    def distance_to(self, other):
        """Calculates the distance to another GameObject.

        Args:
            other (GameObject): The other GameObject.

        Returns:
            float: The distance to the other GameObject.
        """
        dx = self.x - other.x
        dy = self.y - other.y
        dz = self.z - other.z
        return math.sqrt(dx * dx + dy * dy + dz * dz)

    def move(self, dx, dy, dz=0):
        """Moves the object by the specified amount.

        Args:
            dx (float): The change in x-coordinate.
            dy (float): The change in y-coordinate.
            dz (float): The change in z-coordinate (for 3D).
        """
        self.x += dx
        self.y += dy
        self.z += dz

    def take_damage(self, damage):
        """Reduces the object's health after factoring in defense.

        This method calculates the actual damage taken by subtracting the
        object's defense from the incoming damage. It also checks for status
        effects like 'armor_break' that may modify defense.

        Args:
            damage (int): The amount of incoming damage.
        """
        total_defense = self.defense
        # Check if the object has an equipment manager
        if hasattr(self, 'equipment'):
            equipped_stats = self.equipment.get_total_stats()
            total_defense += equipped_stats["defense"]

        if 'armor_break' in self.status_effects:
            print(f"{self.name} is armor broken! Defense is negated.")
            total_defense = 0

        actual_damage = max(0, damage - total_defense)
        self.health -= actual_damage
        if actual_damage > 0:
            print(f"{self.name} takes {actual_damage} damage.")
        else:
            print(f"{self.name}'s defense holds strong!")

    def update(self, scene_manager):
<<<<<<< HEAD
        """Placeholder for object-specific logic that runs each turn."""
        self.update_status_effects()

    def apply_status_effect(self, effect_name, duration, **kwargs):
        """Applies a status effect to the object."""
        self.status_effects[effect_name] = {'duration': duration, **kwargs}
        print(f"{self.name} is now affected by {effect_name}.")

    def update_status_effects(self):
        """Updates status effects each turn."""
        effects_to_remove = []
        for effect, data in self.status_effects.items():
            if effect == 'poison':
                potency = data.get('potency', 1)
                self.take_damage(potency)
                print(f"{self.name} takes {potency} damage from poison.")

            data['duration'] -= 1
            if data['duration'] <= 0:
                effects_to_remove.append(effect)

        for effect in effects_to_remove:
            del self.status_effects[effect]
            print(f"{self.name} is no longer {effect}.")
=======
        """Placeholder for object-specific logic that runs each turn.

        Args:
            scene_manager (SceneManager): The scene manager controlling the game loop.
        """
        pass

    def update_status_effects(self, delta_time):
        """Updates the duration of active status effects.

        Args:
            delta_time (float): The time elapsed since the last update.
        """
        pass
>>>>>>> 9333cd10


class Item(GameObject):
    """Represents items that can be picked up or used.

    This class serves as a base for all items in the game, including weapons,
    armor, and consumables.
    """

    def __init__(self, name="Item", symbol='*', x=0, y=0):
        super().__init__(name, symbol, x, y)


class Interactable(GameObject):
    """Represents objects that can be examined for a description.

    Attributes:
        description (str): The text displayed when the object is examined.
    """

    def __init__(self, name, symbol, x, y, description):
        super().__init__(name, symbol, x, y)
        self.description = description

    def on_examine(self):
        """Returns the description of the object.

        Returns:
            str: The description of the object.
        """
        return self.description


class Player(GameObject):
    """Represents the player character.

    This class manages the player's stats, inventory, equipment, and actions,
    such as attacking, using items, and casting spells.

    Attributes:
        inventory (list): A list of items in the player's inventory.
        inventory_capacity (int): The maximum number of items the player can carry.
        level (int): The player's current level.
        experience (int): The player's current experience points.
        max_health (int): The player's maximum health.
        mana (int): The player's current mana.
        max_mana (int): The player's maximum mana.
        mana_regeneration_rate (float): The amount of mana regenerated per second.
        strength (int): The player's strength stat.
        dexterity (int): The player's dexterity stat.
        intelligence (int): The player's intelligence stat.
        equipment (Equipment): The player's equipment manager.
    """

    def __init__(self, name="Player", x=0, y=0, z=0, inventory_capacity=10):
        super().__init__(name=name, x=x, y=y, z=z, health=100, speed=5)
        self.inventory = []
        self.inventory_capacity = inventory_capacity
        self.level = 1
        self.experience = 0
        self.max_health = 100
        self.mana = 100
        self.max_mana = 100
        self.mana_regeneration_rate = 1.5  # Mana per second
        self.strength = 10
        self.dexterity = 10
        self.intelligence = 10
        self.equipment = Equipment(owner=self)

    def drop_item(self, item_name, scene):
        """Drops an item from the inventory onto the ground.

        Args:
            item_name (str): The name of the item to drop.
            scene (Scene): The scene to drop the item into.
        """
        for i, item in enumerate(self.inventory):
            if item.name.lower() == item_name.lower():
                dropped_item = self.inventory.pop(i)
                dropped_item.x = self.x
                dropped_item.y = self.y
                dropped_item.visible = True
                dropped_item.solid = False
                scene.add_object(dropped_item)
                print(f"{self.name} dropped {dropped_item.name}.")
                return
        print(f"'{item_name}' not found in inventory.")

    def attack(self, target):
        """Attacks another GameObject.

        Damage is calculated based on the player's strength and equipped weapon.
        The attack can miss or be a critical hit based on the player's dexterity.

        Args:
            target (GameObject): The target to attack.
        """
        # --- Evasion Check ---
        if 'evasion' in target.status_effects:
            if random.uniform(0, 100) < 50:  # 50% chance to miss against evasion
                print(f"{self.name}'s attack was evaded by {target.name}!")
                return

        # --- Critical Hit/Miss Logic (based on dexterity) ---
        miss_chance = max(0, 5 - self.dexterity / 4)
        if random.uniform(0, 100) < miss_chance:
            print(f"{self.name}'s attack missed {target.name}!")
            return

        crit_chance = 5 + self.dexterity / 2
        is_critical = random.uniform(0, 100) < crit_chance

        # --- Damage Calculation (based on strength and equipment) ---
        equipped_stats = self.equipment.get_total_stats()
        weapon_damage = equipped_stats["damage"]
        strength_bonus = self.strength // 2
        total_damage = weapon_damage + strength_bonus

        attack_source = self.equipment.slots["weapon"].name if self.equipment.slots["weapon"] else "bare hands"

        if is_critical:
            total_damage *= 2  # Double damage on a critical hit
            print(f"CRITICAL HIT! {self.name} attacks {target.name} with {attack_source} for {total_damage} damage.")
        else:
            print(f"{self.name} attacks {target.name} with {attack_source} for {total_damage} damage.")

        target.take_damage(total_damage)

    def equip_item(self, item_name):
        """Finds an item in the inventory and equips it.

        Args:
            item_name (str): The name of the item to equip.
        """
        item_to_equip = None
        for item in self.inventory:
            if item.name.lower() == item_name.lower():
                item_to_equip = item
                break

        if item_to_equip:
            self.equipment.equip(item_to_equip)
        else:
            print(f"'{item_name}' not found in inventory.")

<<<<<<< HEAD
    def update(self, scene_manager):
        """
        Updates the player's state, including mana regeneration per turn.
=======
    def update(self, delta_time):
        """Updates the player's state, including mana regeneration.

        Args:
            delta_time (float): The time elapsed since the last update.
>>>>>>> 9333cd10
        """
        super().update(scene_manager)
        # Regenerate 2 mana per turn
        self.mana = min(self.max_mana, self.mana + 2)

    def pickup_item(self, item):
        """Picks up an item and adds it to the inventory.

        If the item is a consumable and a stack of the same item already
        exists in the inventory, the quantity is increased. Otherwise, the
        item is added as a new entry.

        Args:
            item (Item): The item to pick up.
        """
        if len(self.inventory) >= self.inventory_capacity:
            print("Inventory is full. Cannot pick up.")
            return

        if isinstance(item, Consumable):
            for inventory_item in self.inventory:
                if inventory_item.name == item.name and isinstance(inventory_item, Consumable):
                    inventory_item.quantity += 1
                    print(f"{self.name} picked up another {item.name}. Quantity: {inventory_item.quantity}")
                    # Make the picked-up object disappear from the world
                    item.visible = False
                    item.solid = False
                    return  # Exit after stacking

        # If no stack was found, or it's not a consumable, add as a new item
        self.inventory.append(item)
        item.visible = False
        item.solid = False
        print(f"{self.name} picked up {item.name}.")

<<<<<<< HEAD
    def use_item(self, item_name, target):
        """
        Uses an item from the inventory on a target. Handles stackable and non-stackable items.
=======
    def use_item(self, item_name):
        """Uses an item from the inventory.

        If the item is a consumable, its effect is applied, and its quantity
        is decreased. If the quantity reaches zero, the item is removed from
        the inventory.

        Args:
            item_name (str): The name of the item to use.

        Returns:
            bool: True if the item was used successfully, False otherwise.
>>>>>>> 9333cd10
        """
        item_to_use = None
        item_index = -1
        for i, item in enumerate(self.inventory):
            # Find the item by name, case-insensitive
            if item.name.lower() == item_name.lower():
                item_to_use = item
                item_index = i
                break

        if not item_to_use:
            # Using print here since the Player doesn't have a direct link to the game log
            print(f"'{item_name}' not found in inventory.")
            return False

        if isinstance(item_to_use, Consumable):
            item_to_use.use(target)
            # If the item is stackable, decrement quantity and remove if empty.
            if hasattr(item_to_use, 'quantity'):
                item_to_use.quantity -= 1
                if item_to_use.quantity <= 0:
                    self.inventory.pop(item_index)
                    print(f"Used the last {item_to_use.name}.")
                else:
                    print(f"Used {item_to_use.name}. {item_to_use.quantity} remaining.")
            else:
                # If not stackable (no quantity attribute), just remove it.
                self.inventory.pop(item_index)
                print(f"Used {item_to_use.name}.")
            return True
        else:
            print(f"You can't 'use' a {item_to_use.name} in that way.")
            return False

    def gain_experience(self, amount):
        """Adds experience points to the player and checks for level up.

        Args:
            amount (int): The amount of experience to gain.
        """
        self.experience += amount
        print(f"{self.name} gained {amount} experience.")
        self.check_level_up()

    def check_level_up(self):
        """Checks if the player has enough experience to level up.

        If the player has enough experience, their level is increased, stats
        are improved, and their health is fully restored.
        """
        # Example leveling curve: 100 * level * level
        required_experience = 100 * self.level * self.level
        if self.experience >= required_experience:
            self.level += 1
            self.max_health += 10
            self.health = self.max_health  # Fully heal on level up.
            self.speed *= 1.1  # Increase speed by 10%
            print(f"{self.name} leveled up to level {self.level}!")

    def cast_spell(self, spell_name, target):
        """Casts a spell on a target.

        The power of the spell is influenced by the player's intelligence.

        Args:
            spell_name (str): The name of the spell to cast.
            target (GameObject): The target of the spell.
        """
        if spell_name == "fireball":
            mana_cost = 20
            if self.mana >= mana_cost:
                self.mana -= mana_cost
                spell_damage = 15 + int(self.intelligence * 1.5)
                print(f"{self.name} casts Fireball on {target.name} for {spell_damage} damage!")
                target.take_damage(spell_damage)
            else:
                print(f"{self.name} does not have enough mana to cast Fireball!")
        elif spell_name == "heal":
            mana_cost = 10
            if self.mana >= mana_cost:
                self.mana -= mana_cost
                heal_amount = 10 + self.intelligence
                self.heal(heal_amount)
                print(f"{self.name} casts Heal and recovers {heal_amount} HP.")
            else:
                print(f"{self.name} does not have enough mana to cast Heal!")
        else:
            print(f"{self.name} does not know the spell {spell_name}.")

    def heal(self, amount):
        """Restores the player's health.

        Args:
            amount (int): The amount of health to restore.
        """
        self.health = min(self.max_health, self.health + amount)


class Anastasia(Player):
    """Implementation of Anastasia the Dreamer.

    Anastasia is a battlefield controller and disruptor who uses a unique
    resource called Dream Weave to power her abilities. Her ultimate ability,
    Lucid Dream, transforms the battlefield and enhances her other skills.
    """

    def __init__(self, name="Anastasia", x=0, y=0, z=0):
        super().__init__(name=name, x=x, y=y, z=z)
        self.mana = 150
        self.max_mana = 150
        self.health = 100
        self.max_health = 100

        # Unique Mechanic: The Dream Weave
        self.max_dream_weave = 100
        self.dream_weave = 0

        # Lucid Dream State
        self.is_lucid_dream_active = False
        self.lucid_dream_duration = 15  # in game ticks/seconds
        self.lucid_dream_timer = 0

    def update(self, delta_time):
        """Called every game tick to update Anastasia's state.

        This method handles her passive Dream Weave generation and manages
        the duration of her Lucid Dream state.

        Args:
            delta_time (float): The time elapsed since the last update.
        """
        # First, call the Player's update for mana regen and status effects
        super().update(delta_time)

        # Passively build a small amount of Dream Weave
        self.build_dream_weave(0.5 * delta_time)

        if self.is_lucid_dream_active:
            self.lucid_dream_timer -= delta_time
            if self.lucid_dream_timer <= 0:
                self.is_lucid_dream_active = False
                self.lucid_dream_timer = 0
                print("\n-- Anastasia's Lucid Dream fades. The world returns to normal. --\n")

    def build_dream_weave(self, amount):
        """Increases the Dream Weave meter.

        Args:
            amount (float): The amount of Dream Weave to generate.
        """
        if not self.is_lucid_dream_active:
            self.dream_weave += amount
            if self.dream_weave > self.max_dream_weave:
                self.dream_weave = self.max_dream_weave

    def activate_lucid_dream(self):
        """Activates the Lucid Dream state if the meter is full.

        Returns:
            bool: True if Lucid Dream was activated, False otherwise.
        """
        if self.dream_weave >= self.max_dream_weave:
            print("\n** Anastasia activates LUCID DREAM! The battlefield warps! **\n")
            self.is_lucid_dream_active = True
            self.lucid_dream_timer = self.lucid_dream_duration
            self.dream_weave = 0
            return True
        else:
            print("Dream Weave is not full yet!")
            return False

    def lulling_whisper(self, targets):
        """Puts one or more targets to sleep.

        If Lucid Dream is active, this ability affects all targets.

        Args:
            targets (list of GameObject): The potential targets of the spell.
        """
        cost = 20
        if self.mana < cost:
            print("Not enough mana!")
            return

        self.mana -= cost
        print(f"{self.name} uses Lulling Whisper.")

        if self.is_lucid_dream_active:
            print("The whisper becomes a wave, affecting all targets!")
            for target in targets:
                target.status_effects['sleep'] = 6
                print(f"{target.name} has fallen asleep.")
        else:
            if targets:
                target = targets[0]  # Affect only the first target
                target.status_effects['sleep'] = 6
                print(f"{target.name} has fallen asleep.")

        self.build_dream_weave(15)

    def phantasmal_grasp(self, target):
        """Slows a target and deals minor damage over time.

        If Lucid Dream is active, the slow effect is enhanced.

        Args:
            target (GameObject): The target of the spell.
        """
        cost = 25
        if self.mana < cost:
            print("Not enough mana!")
            return

        self.mana -= cost
        print(f"{self.name} uses Phantasmal Grasp on {target.name}.")

        target.status_effects['slow'] = 8
        target.status_effects['psychic_damage'] = 8  # Represents the DoT effect
        print(f"{target.name} is slowed by shadowy tendrils.")

        if self.is_lucid_dream_active:
            print("The grasp erupts from the target, slowing nearby enemies!")
            # In a real game, you'd find nearby enemies. Here we just simulate it.
            target.status_effects['slow'] += 4

        self.build_dream_weave(15)

    def fleeting_vision(self, allies):
        """Grants evasion to one or more allies.

        If Lucid Dream is active, this ability affects all allies.

        Args:
            allies (list of GameObject): The potential targets of the spell.
        """
        cost = 30
        if self.mana < cost:
            print("Not enough mana!")
            return

        self.mana -= cost
        print(f"{self.name} uses Fleeting Vision.")

        if self.is_lucid_dream_active:
            print("The vision is shared with the entire party!")
            for ally in allies:
                ally.status_effects['evasion'] = 5
                print(f"{ally.name} is granted enhanced evasion!")
        else:
            if allies:
                ally = allies[0]  # Affect only the first ally
                ally.status_effects['evasion'] = 5
                print(f"{ally.name} is granted enhanced evasion!")

    def oneiric_collapse(self, enemies, allies):
        """Ultimate Ability: Pulls the battlefield into the Dreamscape.

        This ability can only be used during Lucid Dream. It debuffs all
        enemies and buffs all allies.

        Args:
            enemies (list of GameObject): All enemies on the battlefield.
            allies (list of GameObject): All allies on the battlefield.
        """
        if not self.is_lucid_dream_active:
            print("Must be in Lucid Dream to use Oneiric Collapse!")
            return

        print(f"\n!!! {self.name} unleashes her ultimate: ONEIRIC COLLAPSE !!!")
        print("The area is pulled into the Dreamscape!")

        for enemy in enemies:
            enemy.status_effects['confusion'] = 10
            enemy.status_effects['armor_break'] = 10
            print(f"{enemy.name} is confused and vulnerable!")

        for ally in allies:
            ally.status_effects['empowered'] = 10  # Simulate faster cooldowns
            print(f"{ally.name} feels empowered by the dream!")

        self.is_lucid_dream_active = False
        self.lucid_dream_timer = 0


class Reverie(Player):
    """Represents Reverie, a powerful and unpredictable Mage/Controller.

    Reverie builds a unique resource, Enigma, by casting elemental spells.
    When her Enigma is full, she can unleash a powerful, random ultimate
    attack called Chaos Unleashed.
    """

    def __init__(self, name="Reverie", x=0, y=0, z=0):
        # Initialize the parent Player class with Reverie's stats
        super().__init__(name, x, y, z)
        self.health = 110
        self.max_health = 110
        self.mana = 150  # Standard mana pool for her basic spells
        self.max_mana = 150

        # Reverie's unique resource
        self.enigma = 0
        self.max_enigma = 100

        # Her elemental spells build Enigma
        self.spells = {}
        self.spells["fire_blast"] = {"cost": 30, "damage": 25}
        self.spells["ice_shard"] = {"cost": 20, "damage": 15}
        self.spells["lightning_jolt"] = {"cost": 25, "damage": 20}

    def cast_spell(self, spell_name, target):
        """Casts one of her elemental spells.

        This consumes mana, deals damage to the target, and builds Enigma.

        Args:
            spell_name (str): The name of the spell to cast.
            target (GameObject): The target of the spell.

        Returns:
            bool: True if the spell was cast successfully, False otherwise.
        """
        if spell_name in self.spells:
            spell = self.spells[spell_name]
            if self.mana >= spell["cost"]:
                self.mana -= spell["cost"]
                target.take_damage(spell["damage"])

                # Casting a spell builds Enigma, proportional to mana cost
                enigma_gain = spell["cost"] // 2
                self.enigma = min(self.max_enigma, self.enigma + enigma_gain)

                print(f"{self.name} casts {spell_name} on {target.name}, dealing {spell['damage']} damage.")
                print(f"{self.name} gains {enigma_gain} Enigma. (Total: {self.enigma}/{self.max_enigma})")
                return True
            else:
                print(f"{self.name} does not have enough mana for {spell_name}.")
                return False
        else:
            # This is a bit of a hack to reuse the parent's cast_spell method.
            # In a real refactor, we would make the spell system more robust.
            super().cast_spell(spell_name, target)
            return False

    def chaos_unleashed(self, target):
        """Unleashes her ultimate ability when Enigma is at max.

        This ability consumes all Enigma and produces a powerful, random effect.

        Args:
            target (GameObject): The primary target of the ultimate.

        Returns:
            bool: True if the ultimate was used, False otherwise.
        """
        if self.enigma >= self.max_enigma:
            print(f"{self.name} unleashes CHAOS UNLEASHED!")
            self.enigma = 0  # Reset Enigma after use

            # Determine the random, powerful effect
            possible_effects = [
                "massive_damage",
                "full_heal_and_mana",
                "double_damage_debuff",
                "mana_drain"
            ]
            effect = random.choice(possible_effects)

            if effect == "massive_damage":
                damage = random.randint(100, 200)
                print(f"A torrent of pure chaotic energy strikes {target.name} for {damage} damage!")
                target.take_damage(damage)
            elif effect == "full_heal_and_mana":
                print(f"The chaotic energy surges inward, restoring {self.name} to full power!")
                self.health = self.max_health
                self.mana = self.max_mana
            elif effect == "double_damage_debuff":
                print(f"The chaotic energy latches onto {target.name}, making them vulnerable.")
                # The take_damage method already checks for and applies this effect
                if "vulnerable" in target.status_effects:
                    target.status_effects["vulnerable"]["duration"] += 2
                else:
                    target.status_effects["vulnerable"] = {"duration": 2}
            elif effect == "mana_drain":
                drained_mana = 0
                if hasattr(target, 'mana'):
                    drained_mana = target.mana
                    target.mana = 0
                print(f"{self.name} drains all of {target.name}'s {drained_mana} mana!")
                self.mana = min(self.max_mana, self.mana + drained_mana)

            return True
        else:
            print(f"{self.name} needs more Enigma to use Chaos Unleashed. ({self.enigma}/{self.max_enigma})")
            return False


class Enemy(GameObject):
    """Represents an enemy character.

    Enemies have simple AI that causes them to attack the player when they
    are within their aggro range.

    Attributes:
        type (str): The type of the enemy (e.g., "Goblin", "Orc").
        attack_damage (int): The amount of damage the enemy deals.
        aggro_range (int): The range at which the enemy will start attacking.
        xp_value (int): The amount of experience awarded for defeating the enemy.
    """

    def __init__(self, name="Enemy", x=0, y=0, z=0, type="Generic", health=50, speed=2, attack_damage=10, xp_value=0):
        super().__init__(name=name, x=x, y=y, z=z, health=health, speed=speed)
        self.type = type
        self.attack_damage = attack_damage
        self.aggro_range = 10
        self.xp_value = xp_value
        self.state = 'idle'  # Possible states: 'idle', 'chasing', 'attacking'

    def attack(self, target):
        """Attacks another GameObject.

        Args:
            target (GameObject): The target to attack.
        """
        print(f"{self.name} attacks {target.name} for {self.attack_damage} damage.")
        target.take_damage(self.attack_damage)

<<<<<<< HEAD
    def update(self, scene_manager):
        """AI logic for the enemy's turn."""
        # --- Start of Turn ---
        # Check for effects that prevent action BEFORE doing anything else.
        if 'stun' in self.status_effects or 'sleep' in self.status_effects:
            print(f"{self.name} is stunned and cannot act.")
            # Still need to update status effects so stun wears off.
            super().update(scene_manager)
            return

        # --- Action Phase ---
        player = scene_manager.scene.player_character
        if player and player.health > 0:
            # Basic AI: move towards player and attack if adjacent
            if self.distance_to(player) < self.aggro_range:
                if self.distance_to(player) < 1.5:  # Attack if adjacent
                    self.attack(player)
                else:  # Move towards player
                    dx = player.x - self.x
                    dy = player.y - self.y
                    # Move one step in the direction of the player
                    if abs(dx) > abs(dy):
                        self.move(1 if dx > 0 else -1, 0)
                    else:
                        self.move(0, 1 if dy > 0 else -1)

        # --- End of Turn ---
        # Status effects are updated after the action is taken.
        super().update(scene_manager)


# --- Item System ---

class Item(GameObject):
    """Base class for all items (weapons, consumables, armor, etc.)."""
=======
    def update(self, delta_time, player):
        """Updates the enemy's state.

        This method handles the enemy's AI, causing it to move towards and
        attack the player when they are in range.

        Args:
            delta_time (float): The time elapsed since the last update.
            player (Player): The player object.
        """
        self.update_status_effects(delta_time)

        if 'sleep' in self.status_effects:
            print(f"{self.name} is asleep and cannot act.")
            return

        distance_to_player = self.distance_to(player)
>>>>>>> 9333cd10

        if self.state == 'idle':
            if distance_to_player < self.aggro_range:
                self.state = 'chasing'
        elif self.state == 'chasing':
            if distance_to_player < 1:  # Attack range
                self.state = 'attacking'
            else:
                current_speed = self.speed
                if 'slow' in self.status_effects:
                    print(f"{self.name} is slowed!")
                    current_speed /= 2
                # Move towards the player
                dx = player.x - self.x
                dy = player.y - self.y
                dz = player.z - self.z
                distance = self.distance_to(player)
                if distance > 0:
                    self.move(dx / distance * current_speed * delta_time, dy / distance * current_speed * delta_time,
                              dz / distance * current_speed * delta_time)
        elif self.state == 'attacking':
            if distance_to_player < 1:
                self.attack(player)
            else:
                self.state = 'chasing'


class Weapon(Item):
    """Represents a weapon that can be equipped.

    Attributes:
        damage (int): The amount of damage the weapon deals.
        weapon_type (str): The type of the weapon (e.g., "Melee", "Ranged").
    """

    def __init__(self, name, description, damage, weapon_type="Melee"):
        super().__init__(name, description)
        self.damage = damage
        self.weapon_type = weapon_type

    def __str__(self):
        return f"{self.name} (Weapon, {self.damage} DMG): {self.description}"


class Consumable(Item):
    """Represents a consumable item that can be used for an effect.

    Attributes:
        effect (str): A description of the item's effect.
        quantity (int): The number of items in the stack.
    """

    def __init__(self, name, description, effect="None"):
        super().__init__(name, description)
        self.effect = effect
        self.quantity = 1

    def use(self, target):
        """Applies the consumable's effect to the target.

        Args:
            target (GameObject): The target of the consumable.
        """
        print(f"Using {self.name} on {target.name}.")


class HealthPotion(Consumable):
    """A potion that restores health.

    Attributes:
        amount (int): The amount of health restored.
    """

    def __init__(self, name="Health Potion", description="A potion that restores 20 HP.", amount=20):
        super().__init__(name, description, effect=f"Heals {amount} HP")
        self.amount = amount

    def use(self, target):
        """Heals the target.

        Args:
            target (GameObject): The target to heal.
        """
        super().use(target)
        target.heal(self.amount)
        print(f"{target.name} restored {self.amount} HP.")


class ManaPotion(Consumable):
    """A potion that restores mana.

    Attributes:
        amount (int): The amount of mana restored.
    """

    def __init__(self, name="Mana Potion", description="A potion that restores 30 Mana.", amount=30):
        super().__init__(name, description, effect=f"Restores {amount} Mana")
        self.amount = amount

    def use(self, target):
        """Restores mana to the target.

        Args:
            target (GameObject): The target to restore mana to.
        """
        super().use(target)
        if hasattr(target, 'mana'):
            target.mana = min(target.max_mana, target.mana + self.amount)
            print(f"{target.name} restored {self.amount} Mana.")
        else:
            print(f"{target.name} has no mana to restore.")


class PoisonDart(Consumable):
    """A dart that poisons the target."""

    def __init__(self, name="Poison Dart", potency=5, duration=4):
        description = f"Poisons a target for {potency} damage over {duration} turns."
        super().__init__(name, description, effect="poison")
        self.potency = potency
        self.duration = duration

    def use(self, target):
        """Poisons the target."""
        super().use(target)
        if isinstance(target, GameObject):
            target.apply_status_effect('poison', self.duration, potency=self.potency)


class Armor(Item):
    """A type of item that can be equipped to provide defense.

    Attributes:
        defense (int): The amount of defense the armor provides.
    """

    def __init__(self, name, description, defense):
        super().__init__(name, description)
        self.defense = defense

    def __str__(self):
        return f"{self.name} (Armor, +{self.defense} DEF): {self.description}"


class Equipment:
    """Manages a character's equipped items in different slots.

    Attributes:
        owner (GameObject): The character who owns the equipment.
        slots (dict): A dictionary representing the equipment slots.
    """

    def __init__(self, owner):
        self.owner = owner
        self.slots = {
            "weapon": None,
            "shield": None,
            "armor": None
        }

    def equip(self, item):
        """Equips an item into the appropriate slot.

        Args:
            item (Item): The item to equip.
        """
        if isinstance(item, Weapon):
            self.slots["weapon"] = item
            print(f"{self.owner.name} equips the {item.name}.")
        elif isinstance(item, Armor):
            # For simplicity, we'll assume any armor goes in the 'armor' slot.
            self.slots["armor"] = item
            print(f"{self.owner.name} equips the {item.name}.")
        else:
            print(f"'{item.name}' is not an equippable item.")

    def get_total_stats(self):
        """Calculates the total stat bonuses from all equipped items.

        Returns:
            dict: A dictionary of total stat bonuses.
        """
        total_damage = self.slots["weapon"].damage if self.slots["weapon"] else 0
        total_defense = self.slots["armor"].defense if self.slots["armor"] else 0
        return {"damage": total_damage, "defense": total_defense}

    def display(self):
        """Prints the character's currently equipped items."""
        print(f"--- {self.owner.name}'s Equipment ---")
        for slot, item in self.slots.items():
            print(f"- {slot.capitalize()}: {'Empty' if not item else item.name}")
        print("--------------------")


class DialogueNode:
    """Represents a single piece of dialogue and potential player choices.

    Attributes:
        text (str): The text of the dialogue.
        character_name (str): The name of the character speaking.
        options (dict): A dictionary of player choices and their target nodes.
    """

    def __init__(self, text, character_name="Narrator", options=None):
        self.text = text
        self.character_name = character_name
        self.options = options if options else {}

    def to_dict(self):
        """Converts the DialogueNode to a dictionary for serialization.

        Returns:
            dict: A dictionary representation of the DialogueNode.
        """
        return {
            "text": self.text,
            "character_name": self.character_name,
            "options": self.options,
        }

    @classmethod
    def from_dict(cls, data):
        """Creates a DialogueNode from a dictionary.

        Args:
            data (dict): A dictionary containing the DialogueNode's data.

        Returns:
            DialogueNode: A new DialogueNode instance.
        """
        return cls(
            text=data.get("text"),
            character_name=data.get("character_name", "Narrator"),
            options=data.get("options"),
        )


class DialogueManager:
    """Controls the flow of a single conversation.

    Attributes:
        nodes (dict): A dictionary of all dialogue nodes in the conversation.
        current_node_key (str): The key of the current dialogue node.
    """

    def __init__(self, start_node_key="start"):
        self.nodes = {}
        self.current_node_key = start_node_key

    def add_node(self, key, node):
        """Adds a dialogue node to the manager.

        Args:
            key (str): The key to identify the node.
            node (DialogueNode): The dialogue node to add.
        """
        self.nodes[key] = node

    def get_current_node(self):
        """Returns the current dialogue node.

        Returns:
            DialogueNode: The current dialogue node.
        """
        return self.nodes.get(self.current_node_key)

    def select_option(self, choice_index):
        """Selects a player choice and advances the conversation.

        Args:
            choice_index (int): The index of the chosen option.

        Returns:
            bool: True if the option was valid, False otherwise.
        """
        node = self.get_current_node()
        if node and node.options:
            option_keys = list(node.options.values())
            if 0 <= choice_index < len(option_keys):
                self.current_node_key = option_keys[choice_index]
                return True
        return False

    def to_dict(self):
        """Converts the DialogueManager to a dictionary for serialization.

        Returns:
            dict: A dictionary representation of the DialogueManager.
        """
        return {
            "nodes": {key: node.to_dict() for key, node in self.nodes.items()},
            "current_node_key": self.current_node_key,
        }

    @classmethod
    def from_dict(cls, data):
        """Creates a DialogueManager from a dictionary.

        Args:
            data (dict): A dictionary containing the DialogueManager's data.

        Returns:
            DialogueManager: A new DialogueManager instance.
        """
        manager = cls(start_node_key=data.get("current_node_key", "start"))
        nodes_data = data.get("nodes", {})
        for key, node_data in nodes_data.items():
            manager.add_node(key, DialogueNode.from_dict(node_data))
        return manager


class Character(GameObject):
    """A base class for all characters, both player and non-player.

    Attributes:
        dialogue (DialogueManager): The character's dialogue tree.
    """

    def __init__(self, name="Character", x=0, y=0, health=100, state=None):
        super().__init__(name, 'C', x, y, state)
        self.health = health
        self.max_health = health
        self.dialogue = None


class AnastasiaCharacter(Character):
    """A simple character class for Anastasia."""

    def __init__(self, name="Anastasia", x=0, y=0, health=120, state=None):
        super().__init__(name=name, x=x, y=y, health=health, state=state)
        self.symbol = '@'


class ReverieCharacter(Character):
    """A simple character class for Reverie."""

    def __init__(self, name="Reverie", x=0, y=0, health=100, state=None):
        super().__init__(name=name, x=x, y=y, health=health, state=state)
        self.symbol = 'R'


class Scene:
    """Holds all the data for a single game area.

    Attributes:
        name (str): The name of the scene.
        width (int): The width of the scene's map.
        height (int): The height of the scene's map.
        game_objects (list): A list of all GameObjects in the scene.
        player_character (Player): The player character in the scene.
    """

    def __init__(self, name, width=40, height=10):
        self.name = name
        self.width = width
        self.height = height
        self.game_objects = []
        self.player_character = None

    def add_object(self, obj):
        """Adds a GameObject to the scene.

        Args:
            obj (GameObject): The object to add.
        """
        self.game_objects.append(obj)

    def set_player(self, player):
        """Sets the player character for the scene.

        Args:
            player (Player): The player character.
        """
        self.player_character = player
        self.add_object(player)

    def get_object_at(self, x, y):
        """Gets the object at a specific coordinate.

        Args:
            x (int): The x-coordinate.
            y (int): The y-coordinate.

        Returns:
            GameObject: The object at the given coordinates, or None if not found.
        """
        for obj in self.game_objects:
            if obj.x == x and obj.y == y:
                return obj
        return None


class Game:
    """The main game engine, responsible for the game loop and input handling.

    Attributes:
        width (int): The width of the game map.
        height (int): The height of the game map.
        message_log (list): A list of recent game messages.
        turn_taken (bool): Whether the player has taken their turn.
        game_over (bool): Whether the game has ended.
        in_conversation (bool): Whether the player is in a conversation.
        dialogue_manager (DialogueManager): The active dialogue manager.
    """

    def __init__(self, width=40, height=10):
        self.width = width
        self.height = height
        self.message_log = []
        self.turn_taken = False
        self.game_over = False
        self.in_conversation = False
        self.dialogue_manager = None

    def log_message(self, message):
        """Adds a message to the game's message log.

        Args:
            message (str): The message to log.
        """
        self.message_log.append(message)
        if len(self.message_log) > 5:
            self.message_log.pop(0)

    def handle_input(self, scene_manager):
        """Handles player input and game commands.

        Args:
            scene_manager (SceneManager): The active scene manager.
        """
        player = scene_manager.scene.player_character
        if self.in_conversation:
            choice = input("Choose an option (number): ")
            if choice.isdigit() and self.dialogue_manager.select_option(int(choice) - 1):
                pass
            else:
                self.log_message("Invalid choice.")
            self.turn_taken = True
            return

        command = input("Action: ").lower().strip()
        parts = command.split()
        action = parts[0] if parts else ""

        if action == "move" and len(parts) > 1:
            direction = parts[1]
            dx, dy = 0, 0
            if direction in ["w", "up"]:
                dy = -1
            elif direction in ["s", "down"]:
                dy = 1
            elif direction in ["a", "left"]:
                dx = -1
            elif direction in ["d", "right"]:
                dx = 1

            new_x, new_y = player.x + dx, player.y + dy

            if 0 <= new_x < self.width and 0 <= new_y < self.height:
                target = scene_manager.scene.get_object_at(new_x, new_y)
                if not target or not getattr(target, 'solid', False):
                    player.x = new_x
                    player.y = new_y
                    self.turn_taken = True
                else:
                    self.log_message(f"You can't move there. {target.name} is in the way.")
            else:
                self.log_message("You can't move off the map.")

        elif action == "examine":
            target_name = " ".join(parts[1:]) if len(parts) > 1 else None
            found_something = False
            if target_name:
                # Examine a specific object by name
                target = next((obj for obj in scene_manager.scene.game_objects if
                               isinstance(obj, Interactable) and obj.name.lower() == target_name.lower()), None)
                if target:
                    self.log_message(f"{target.name}: {target.on_examine()}")
                    found_something = True
                else:
                    self.log_message(f"There is no '{target_name}' to examine.")
            else:
                # Examine nearby objects
                for obj in scene_manager.scene.game_objects:
                    if isinstance(obj, Interactable) and player.distance_to(obj) < 1.5:
                        self.log_message(f"{obj.name}: {obj.on_examine()}")
                        found_something = True
                        break  # Only examine one nearby thing
                if not found_something:
                    self.log_message("There is nothing nearby to examine.")
            self.turn_taken = True

        elif action == "talk" and len(parts) > 1:
            target_name = " ".join(parts[1:])
            target = next(
                (obj for obj in scene_manager.scene.game_objects if obj.name.lower() == target_name.lower()), None)
            if target and isinstance(target, Character) and target.dialogue:
                if player.distance_to(target) <= 2:
                    self.start_conversation(target.dialogue)
                else:
                    self.log_message(f"You are too far away to talk to {target.name}.")
            else:
                self.log_message(f"'{target_name}' has nothing to say or isn't here.")
            self.turn_taken = True

        elif action == "attack" and len(parts) > 1:
            target_name = " ".join(parts[1:])
            target = next((obj for obj in scene_manager.scene.game_objects if
                           isinstance(obj, Enemy) and obj.name.lower() == target_name.lower() and obj.health > 0),
                          None)
            if target:
                player.attack(target)
            else:
                self.log_message(f"There is no one to attack named '{target_name}'.")
            self.turn_taken = True

        elif action == "equip" and len(parts) > 1:
            item_name = " ".join(parts[1:])
            player.equip_item(item_name)
            self.turn_taken = True

        elif action == "use" and len(parts) > 2:
            item_name = parts[1]
            target_name = " ".join(parts[2:])
            target = next((obj for obj in scene_manager.scene.game_objects if obj.name.lower() == target_name.lower()), None)
            if target:
                player.use_item(item_name, target)
                self.turn_taken = True
            else:
                self.log_message(f"Target '{target_name}' not found.")

        elif action == "drop" and len(parts) > 1:
            item_name = " ".join(parts[1:])
            player.drop_item(item_name, scene_manager.scene)
            self.turn_taken = True

        elif action == "status":
            self.log_message(f"{player.name} - HP: {player.health}/{player.max_health}, Mana: {int(player.mana)}/{player.max_mana}")
            for obj in scene_manager.scene.game_objects:
                if isinstance(obj, Enemy) and obj.health > 0:
                    self.log_message(f"{obj.name} - HP: {obj.health}")
            self.turn_taken = False  # Does not consume a turn

        elif action == "save":
            save_name = parts[1] if len(parts) > 1 else "quicksave"
            database.save_game(save_name, scene_manager)
            self.log_message(f"Game saved to slot: {save_name}")
            self.turn_taken = False

        elif action == "load":
            save_name = parts[1] if len(parts) > 1 else "quicksave"
            new_manager = database.load_game(save_name)
            if new_manager:
                scene_manager.game = new_manager.game
                scene_manager.scene = new_manager.scene
                self.log_message(f"Game loaded from slot: {save_name}")
            else:
                self.log_message(f"Failed to load game from slot: {save_name}")
            self.turn_taken = True

        elif action == "quit":
            self.game_over = True
        elif action == "pause":
            self.log_message("Game paused. Press Enter to continue...")
            self.draw(scene_manager.scene)
            input()
            self.turn_taken = False
        else:
            self.log_message(
                "Unknown command. Try: move [w/a/s/d], talk [name], examine [name], attack [name], equip [item], use [item], status, save/load, pause, quit")

    def start_conversation(self, dialogue_manager):
        """Initiates a conversation.

        Args:
            dialogue_manager (DialogueManager): The dialogue manager for the conversation.
        """
        self.in_conversation = True
        self.dialogue_manager = dialogue_manager
        self.log_message("A conversation begins.")

    def end_conversation(self):
        """Ends the current conversation."""
        self.in_conversation = False
        self.dialogue_manager = None
        self.log_message("The conversation ends.")

    def draw(self, scene):
        """Draws the game state to the console.

        Args:
            scene (Scene): The scene to draw.
        """
        # Clear screen
        print("\033c", end="")

        print(f"--- {scene.name} ---")

        if self.in_conversation:
            node = self.dialogue_manager.get_current_node()
            if not node:
                self.end_conversation()
                # Fall through to draw the map on the turn the conversation ends
            else:
                print(f"\n--- Conversation with {node.character_name} ---")
                print(f"> \"{node.text}\"")
                if node.options:
                    for i, option_text in enumerate(node.options.keys()):
                        print(f"  {i + 1}. {option_text}")
                else:
                    # If there are no options, the conversation ends on the next player input
                    self.end_conversation()
                # Don't draw map while in conversation
                return

        # --- Draw Map ---
        grid = [['.' for _ in range(self.width)] for _ in range(self.height)]
        for obj in sorted(scene.game_objects, key=lambda o: 0 if isinstance(o, Character) else -1):
            if 0 <= obj.x < self.width and 0 <= obj.y < self.height:
                grid[obj.y][obj.x] = obj.symbol

        for row in grid:
            print(" ".join(row))

        # --- Draw Player Status and Message Log ---
        player = scene.player_character
        print("-" * (self.width * 2 - 1))
        print(f"{player.name} | Health: {player.health}/{player.max_health}")
        print("-- Messages --")
        for msg in self.message_log:
            print(f"- {msg}")
        print("-" * (self.width * 2 - 1))


class SceneManager:
    """Base class for controlling scenes, events, and game logic.

    Attributes:
        scene (Scene): The scene being managed.
        game (Game): The main game engine.
        is_running (bool): Whether the scene is currently running.
    """

    def __init__(self, scene, game, setup_scene=True):
        self.scene = scene
        self.game = game
        self.is_running = True
        if setup_scene:
            self.setup()

    def setup(self):
        """Initializes the scene with objects, characters, etc."""
        raise NotImplementedError

    def update(self):
        """Runs every game loop, checking for win/loss conditions, etc."""
        pass

    def run(self):
        """Main game loop for this scene."""
        while not self.game.game_over and self.is_running:
            self.game.draw(self.scene)
            if self.game.game_over: break

            self.game.turn_taken = False
            while not self.game.turn_taken and not self.game.game_over:
                self.game.handle_input(self)


class Aeron(Player):
    """A placeholder class for the character Aeron."""

    def __init__(self, name="Aeron", x=0, y=0, z=0):
        super().__init__(name, x, y, z)
        self.symbol = '@'


class Kane(Enemy):
    """A placeholder class for the enemy Kane."""



    def __init__(self, name="Kane", x=0, y=0, z=0, type="Boss"):
        super().__init__(name, x, y, z, type)
        self.symbol = 'K'


class AethelgardBattle(SceneManager):
    """A specific scene manager for the Aeron vs. Kane fight."""

    def setup(self):
        """Sets up the characters, items, and quest for this specific battle."""
        # Create characters
        player = Aeron(name="Aeron", x=5, y=5)
        enemy = Kane(name="Kane", x=10, y=5)
        # Let's make Kane a bit tougher for this encounter
        enemy.health = 250
        enemy.attack_damage = 20
        enemy.xp_value = 500  # This would be a new attribute on Enemy

        # Give player items
        player.pickup_item(Weapon("Valiant Sword", "A blade that shines with honor.", 25))
        player.pickup_item(Armor("Aethelgard Plate", "Sturdy plate armor of a royal knight.", 15))
        player.pickup_item(PoisonDart(potency=5, duration=4))


        # A simple quest system could be added to the Player class later
        # player.journal.add_quest(Quest("The Sibling Rivalry", "Defeat Kane.", [{'type': 'defeat', 'target': 'Kane', 'current': 0, 'required': 1}]))

        # Add a test interactable object
        ancient_statue = Interactable(
            name="Ancient Statue",
            x=5,
            y=4,
            symbol='S',
            description="The statue depicts a forgotten king. A faint inscription reads: 'Only the worthy may pass.'"
        )

        # Add them to the scene
        self.scene.set_player(player)
        self.scene.add_object(enemy)
        self.scene.add_object(ancient_statue)
        self.game.log_message("Aethelgard stands silent. Your brother, Kane, awaits.")
        self.game.log_message("You feel the weight of the Aethelgard Plate. Type 'equip Aethelgard Plate' to wear it.")

    def run(self):
        """Main game loop for this scene."""
        while not self.game.game_over and self.is_running:
            self.game.draw(self.scene)
            if self.game.game_over: break

            self.game.turn_taken = False
            while not self.game.turn_taken and not self.game.game_over:
                self.game.handle_input(self)

            # --- AI and World Turn ---
            if self.game.turn_taken and not self.game.game_over:
                # Update all other objects in the scene
                for obj in self.scene.game_objects:
                    obj.update(self)

        self.update()  # Check for scene-specific win/loss conditions


class FirstMeetingScene(SceneManager):
    """A scene that sets up the game from the loaded JSON data."""

    def setup(self):
        """Initializes the scene with objects, characters, etc. from game_data."""
        # Create player from game_data
        player_data = game_data['player']
        player = Player(
            name=player_data['name'],
            x=player_data['x'],
            y=player_data['y'],
            inventory_capacity=player_data['inventory_capacity']
        )
        self.scene.set_player(player)

        # Create enemies from game_data
        for enemy_data in game_data['enemies']:
            enemy = Enemy(
                name=enemy_data['name'],
                x=enemy_data['x'],
                y=enemy_data['y'],
                type=enemy_data['type'],
                health=enemy_data['health'],
                speed=enemy_data['speed'],
                attack_damage=enemy_data['attack_damage'],
                xp_value=enemy_data['xp_value']
            )
            self.scene.add_object(enemy)

        # Create a weapon and place it in the scene
        weapon_data = game_data['items']['weapons'][0]
        weapon = Weapon(
            name=weapon_data['name'],
            description=weapon_data['description'],
            damage=weapon_data['damage'],
            weapon_type=weapon_data['weapon_type']
        )
        weapon.x = 2
        weapon.y = 2
        self.scene.add_object(weapon)

        # Create a health potion and place it in the scene
        potion_data = game_data['items']['consumables']['health_potions'][0]
        potion = HealthPotion(
            name=potion_data['name'],
            description=potion_data['description'],
            amount=potion_data['amount']
        )
        potion.x = 3
        potion.y = 3
        self.scene.add_object(potion)

        self.game.log_message("Welcome to the game! An adventure awaits.")
        self.game.log_message("You see a sword and a potion nearby. Try 'move d' then 'pickup sword'.")


<<<<<<< HEAD
def main():
    """Sets up and runs the game."""
=======
if __name__ == "__main__":
    # Load game data from JSON file
    with open("game_data.json", "r") as f:
        game_data = json.load(f)

    # Initialize the database first
>>>>>>> 9333cd10
    database.init_db()

    # --- Game Start ---
    # Check for a command-line argument to load a game
    if len(sys.argv) > 2 and sys.argv[1] == 'load':
        save_name = sys.argv[2]
        print(f"Attempting to load game from slot: {save_name}")
        scene_manager = database.load_game(save_name)
        if not scene_manager:
            print(f"Could not load '{save_name}'. Starting a new game.")
            # Fallback to new game if load fails
            game_engine = Game()
<<<<<<< HEAD
            battle_scene = Scene("Aethelgard Battle")
            scene_manager = AethelgardBattle(battle_scene, game_engine)
=======
            scene = Scene("Monolith Clearing")
            scene_manager = FirstMeetingScene(scene, game_engine)
>>>>>>> 9333cd10
    else:
        # Start a new game by default
        print("Starting a new game.")
        game_engine = Game()
<<<<<<< HEAD
        battle_scene = Scene("Aethelgard Battle")
        scene_manager = AethelgardBattle(battle_scene, game_engine)

    if scene_manager:
        scene_manager.run()
        print("Game over.")


if __name__ == "__main__":
    main()
=======
        scene = Scene("Monolith Clearing")
        scene_manager = FirstMeetingScene(scene, game_engine)

    if scene_manager:
        scene_manager.run()
        print("Game over.")
>>>>>>> 9333cd10
<|MERGE_RESOLUTION|>--- conflicted
+++ resolved
@@ -127,7 +127,6 @@
             print(f"{self.name}'s defense holds strong!")
 
     def update(self, scene_manager):
-<<<<<<< HEAD
         """Placeholder for object-specific logic that runs each turn."""
         self.update_status_effects()
 
@@ -152,7 +151,6 @@
         for effect in effects_to_remove:
             del self.status_effects[effect]
             print(f"{self.name} is no longer {effect}.")
-=======
         """Placeholder for object-specific logic that runs each turn.
 
         Args:
@@ -167,7 +165,6 @@
             delta_time (float): The time elapsed since the last update.
         """
         pass
->>>>>>> 9333cd10
 
 
 class Item(GameObject):
@@ -313,17 +310,14 @@
         else:
             print(f"'{item_name}' not found in inventory.")
 
-<<<<<<< HEAD
     def update(self, scene_manager):
         """
         Updates the player's state, including mana regeneration per turn.
-=======
     def update(self, delta_time):
         """Updates the player's state, including mana regeneration.
 
         Args:
             delta_time (float): The time elapsed since the last update.
->>>>>>> 9333cd10
         """
         super().update(scene_manager)
         # Regenerate 2 mana per turn
@@ -359,11 +353,9 @@
         item.solid = False
         print(f"{self.name} picked up {item.name}.")
 
-<<<<<<< HEAD
     def use_item(self, item_name, target):
         """
         Uses an item from the inventory on a target. Handles stackable and non-stackable items.
-=======
     def use_item(self, item_name):
         """Uses an item from the inventory.
 
@@ -376,7 +368,6 @@
 
         Returns:
             bool: True if the item was used successfully, False otherwise.
->>>>>>> 9333cd10
         """
         item_to_use = None
         item_index = -1
@@ -804,7 +795,6 @@
         print(f"{self.name} attacks {target.name} for {self.attack_damage} damage.")
         target.take_damage(self.attack_damage)
 
-<<<<<<< HEAD
     def update(self, scene_manager):
         """AI logic for the enemy's turn."""
         # --- Start of Turn ---
@@ -840,7 +830,6 @@
 
 class Item(GameObject):
     """Base class for all items (weapons, consumables, armor, etc.)."""
-=======
     def update(self, delta_time, player):
         """Updates the enemy's state.
 
@@ -858,7 +847,6 @@
             return
 
         distance_to_player = self.distance_to(player)
->>>>>>> 9333cd10
 
         if self.state == 'idle':
             if distance_to_player < self.aggro_range:
@@ -1659,17 +1647,14 @@
         self.game.log_message("You see a sword and a potion nearby. Try 'move d' then 'pickup sword'.")
 
 
-<<<<<<< HEAD
 def main():
     """Sets up and runs the game."""
-=======
 if __name__ == "__main__":
     # Load game data from JSON file
     with open("game_data.json", "r") as f:
         game_data = json.load(f)
 
     # Initialize the database first
->>>>>>> 9333cd10
     database.init_db()
 
     # --- Game Start ---
@@ -1682,18 +1667,14 @@
             print(f"Could not load '{save_name}'. Starting a new game.")
             # Fallback to new game if load fails
             game_engine = Game()
-<<<<<<< HEAD
             battle_scene = Scene("Aethelgard Battle")
             scene_manager = AethelgardBattle(battle_scene, game_engine)
-=======
             scene = Scene("Monolith Clearing")
             scene_manager = FirstMeetingScene(scene, game_engine)
->>>>>>> 9333cd10
     else:
         # Start a new game by default
         print("Starting a new game.")
         game_engine = Game()
-<<<<<<< HEAD
         battle_scene = Scene("Aethelgard Battle")
         scene_manager = AethelgardBattle(battle_scene, game_engine)
 
@@ -1704,11 +1685,9 @@
 
 if __name__ == "__main__":
     main()
-=======
         scene = Scene("Monolith Clearing")
         scene_manager = FirstMeetingScene(scene, game_engine)
 
     if scene_manager:
         scene_manager.run()
-        print("Game over.")
->>>>>>> 9333cd10
+        print("Game over.")