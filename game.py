import time
import random
import math

class GameObject:
    """
    Base class for all game objects.  Provides fundamental attributes and methods.
    """
    def __init__(self, name="GameObject", x=0, y=0, z=0, health=100, speed=1, visible=True, solid=True, defense=0):
        """
        Constructor for GameObject.

        Args:
            name (str): The name of the object.
            x (float): The x-coordinate of the object's position.
            y (float): The y-coordinate of the object's position.
            z (float): The z-coordinate of the object's position (for 3D).
            health (int): The health of the object.
            speed (float): The speed of the object.
            visible (bool): Whether the object is visible.
            solid (bool): Whether the object is solid (can collide with other objects).
            defense (int): The defense of the object.
        """
        self.name = name
        self.x = x
        self.y = y
        self.z = z
        self.health = health
        self.speed = speed
        self.visible = visible
        self.solid = solid
        self.strength = 10
        self.dexterity = 10
        self.intelligence = 10
        self.defense = defense
        self.attributes = {}  # Dictionary for storing additional attributes.
        self.status_effects = {}  # e.g., {'sleep': 6, 'slow': 8}

    def __repr__(self):
        """
        Returns a string representation of the GameObject.  Useful for debugging.
        """
        return f"{self.name}(x={self.x}, y={self.y}, z={self.z}, health={self.health})"

    def distance_to(self, other):
        """
        Calculates the distance to another GameObject.

        Args:
            other (GameObject): The other GameObject.

        Returns:
            float: The distance to the other GameObject.
        """
        dx = self.x - other.x
        dy = self.y - other.y
        dz = self.z - other.z
        return math.sqrt(dx * dx + dy * dy + dz * dz)

    def move(self, dx, dy, dz=0):
        """
        Moves the object by the specified amount.

        Args:
            dx (float): The change in x-coordinate.
            dy (float): The change in y-coordinate.
            dz (float): The change in z-coordinate (for 3D).
        """
        self.x += dx
        self.y += dy
        self.z += dz

    def take_damage(self, damage):
        """
        Reduces the object's health after factoring in defense.

        Args:
            damage (int): The amount of incoming damage.
        """
        actual_damage = max(0, damage - self.defense)
        self.health -= actual_damage
        if actual_damage > 0:
            print(f"{self.name} takes {actual_damage} damage.")
        else:
            print(f"{self.name}'s defense holds strong!")

        if self.health <= 0:
            self.die()

    def heal(self, amount):
        """
        Increases the object's health.

        Args:
            amount (int): The amount to heal.
        """
        self.health += amount
        if self.health > 100:  # Assuming max health is 100
            self.health = 100

    def die(self):
        """
        Handles the object's death.  This can be overridden in subclasses.
        """
        self.visible = False
        self.solid = False
        print(f"{self.name} has died.")

    def update_status_effects(self, delta_time):
        """Updates status effects, applying their effects and decrementing timers."""
        # Using list() to create a copy, allowing modification during iteration
        for effect, duration in list(self.status_effects.items()):
            # Decrement timer
            new_duration = duration - delta_time
            if new_duration > 0:
                self.status_effects[effect] = new_duration
            else:
                del self.status_effects[effect]
                print(f"{self.name}'s {effect} has worn off.")
                continue # Skip to next effect once it's removed

            # Apply passive effects
            if effect == 'psychic_damage':
                dot_damage = 5 * delta_time # 5 damage per second
                print(f"{self.name} is taking psychic damage.")
                self.take_damage(dot_damage)

    def update(self, delta_time):
        """
        Updates the object's state.  This method is called every frame.
        This is meant to be overridden in subclasses.
        Args:
           delta_time: Time since the last frame in seconds.
        """
        pass

    def draw(self):
        """
        Draws the object.  This method is called every frame.
        This is meant to be overridden in subclasses, using a graphics library.
        """
        if self.visible:
            print(f"Drawing {self.name} at ({self.x}, {self.y}, {self.z})") # Basic drawing for now.

class Player(GameObject):
    """
    Represents the player character.
    """
    def __init__(self, name="Player", x=0, y=0, z=0):
        super().__init__(name=name, x=x, y=y, z=z, health=100, speed=5)
        self.weapon = None
        self.inventory = []
        self.level = 1
        self.experience = 0
        self.max_health = 100
        self.mana = 100
        self.max_mana = 100
        self.mana_regeneration_rate = 1.5  # Mana per second

    def update(self, delta_time):
        """
        Updates the player's state, including mana regeneration.
        """
        super().update(delta_time)
        self.update_status_effects(delta_time)
        self.mana += self.mana_regeneration_rate * delta_time
        if self.mana > self.max_mana:
            self.mana = self.max_mana

    def attack(self, target):
        """
        Attacks another GameObject, with damage influenced by strength and dexterity.

        Args:
            target (GameObject): The target to attack.
        """
        # --- Critical Hit/Miss Logic (based on dexterity) ---
        miss_chance = max(0, 5 - self.dexterity / 4)
        if random.uniform(0, 100) < miss_chance:
            print(f"{self.name}'s attack missed {target.name}!")
            return

        crit_chance = 5 + self.dexterity / 2
        is_critical = random.uniform(0, 100) < crit_chance

        # --- Damage Calculation (based on strength) ---
        if self.weapon:
            base_damage = self.weapon.damage
            strength_bonus = self.strength // 2
            total_damage = base_damage + strength_bonus
            attack_source = self.weapon.name
        else:
            base_damage = 2  # Low base damage for bare hands
            strength_bonus = self.strength // 2
            total_damage = base_damage + strength_bonus
            attack_source = "bare hands"

        if is_critical:
            total_damage *= 2  # Double damage on a critical hit
            print(f"CRITICAL HIT! {self.name} attacks {target.name} with {attack_source} for {total_damage} damage.")
        else:
            print(f"{self.name} attacks {target.name} with {attack_source} for {total_damage} damage.")

        target.take_damage(total_damage)

    def equip_weapon(self, weapon):
        """
        Equips a weapon.

        Args:
            weapon (Weapon): The weapon to equip.
        """
        if isinstance(weapon, Weapon):
            self.weapon = weapon
            print(f"{self.name} equipped {weapon.name}.")
        else:
            print(f"{self.name} cannot equip {weapon.name}.  It is not a weapon.")

    def pickup_item(self, item):
        """
        Picks up an item. If it's a consumable and one of the same
        name already exists, it stacks. Otherwise, it's added as a new item.
        """
        if isinstance(item, Consumable):
            for inventory_item in self.inventory:
                if inventory_item.name == item.name and isinstance(inventory_item, Consumable):
                    inventory_item.quantity += 1
                    print(f"{self.name} picked up another {item.name}. Quantity: {inventory_item.quantity}")
                    # Make the picked-up object disappear from the world
                    item.visible = False
                    item.solid = False
                    return  # Exit after stacking

        # If no stack was found, or it's not a consumable, add as a new item
        self.inventory.append(item)
        item.visible = False
        item.solid = False
        print(f"{self.name} picked up {item.name}.")

    def use_item(self, item_name):
        """
        Uses an item from the inventory. If the item is a consumable,
        it decreases its quantity and removes it if the quantity is zero.
        """
        for i, item in enumerate(self.inventory):
            if item.name == item_name:
                if isinstance(item, Consumable):
                    item.use(self)  # Apply the effect
                    item.quantity -= 1
                    print(f"{self.name} used a {item.name}. {item.quantity} remaining.")
                    if item.quantity <= 0:
                        self.inventory.pop(i)  # Remove the item if quantity is zero
                        print(f"The last {item.name} was used.")
                    return True # Indicate success
                else:
                    print(f"{self.name} cannot use {item.name} as a consumable.")
                    return False
        print(f"{self.name} does not have '{item_name}' in their inventory.")
        return False

    def gain_experience(self, amount):
        """
        Gains experience points.

        Args:
            amount (int): The amount of experience to gain.
        """
        self.experience += amount
        print(f"{self.name} gained {amount} experience.")
        self.check_level_up()

    def check_level_up(self):
        """
        Checks if the player has enough experience to level up.
        """
        # Example leveling curve: 100 * level * level
        required_experience = 100 * self.level * self.level
        if self.experience >= required_experience:
            self.level += 1
            self.max_health += 10
            self.health = self.max_health # Fully heal on level up.
            self.speed *= 1.1 # Increase speed by 10%
            print(f"{self.name} leveled up to level {self.level}!")

    def cast_spell(self, spell_name, target):
        """Casts a spell, with power influenced by intelligence."""
        if spell_name == "fireball":
            mana_cost = 20
            if self.mana >= mana_cost:
                self.mana -= mana_cost
                spell_damage = 15 + int(self.intelligence * 1.5)
                print(f"{self.name} casts Fireball on {target.name} for {spell_damage} damage!")
                target.take_damage(spell_damage)
            else:
                print(f"{self.name} does not have enough mana to cast Fireball!")
        elif spell_name == "heal":
            mana_cost = 10
            if self.mana >= mana_cost:
                self.mana -= mana_cost
                heal_amount = 10 + self.intelligence
                self.heal(heal_amount)
                print(f"{self.name} casts Heal and recovers {heal_amount} HP.")
            else:
                print(f"{self.name} does not have enough mana to cast Heal!")
        else:
            print(f"{self.name} does not know the spell {spell_name}.")


class Character(Player):
    """
    An intermediary class for specialized characters.
    It allows for setting health and state during initialization.
    """
    def __init__(self, name, x=0, y=0, z=0, health=100, state=None):
        super().__init__(name, x, y, z)
        self.health = health
        self.max_health = health
        self.state = state

    def update(self):
        """
        The character update method. It calls the parent `Player` update
        with a delta_time of 0 to prevent unintended real-time effects
        for turn-based characters.
        """
        super().update(0)


class Enemy(GameObject):
    """
    Represents an enemy character.
    """
    def __init__(self, name="Enemy", x=0, y=0, z=0, type="Generic", health=50):
        super().__init__(name=name, x=x, y=y, z=z, health=health, speed=2)
        self.type = type  # e.g., "Goblin", "Orc", "Dragon"
        self.attack_damage = 10
        self.aggro_range = 10  # Range at which the enemy will start attacking.

    def attack(self, target):
        """
        Attacks another GameObject.

        Args:
            target (GameObject): The target to attack.
        """
        print(f"{self.name} attacks {target.name} for {self.attack_damage} damage.")
        target.take_damage(self.attack_damage)

    def update(self, delta_time, player):
        """
        Updates the enemy's state.  This is called every frame.

        Args:
            delta_time (float): Time since last frame.
            player (Player): The player object.
        """
        self.update_status_effects(delta_time)

        if 'sleep' in self.status_effects:
            print(f"{self.name} is asleep and cannot act.")
            return

        if self.distance_to(player) < self.aggro_range:
            current_speed = self.speed
            if 'slow' in self.status_effects:
                print(f"{self.name} is slowed!")
                current_speed /= 2
            # Move towards the player
            dx = player.x - self.x
            dy = player.y - self.y
            dz = player.z - self.z
            distance = self.distance_to(player)
            if distance > 0:
              self.move(dx / distance * current_speed * delta_time, dy / distance * current_speed * delta_time, dz/distance * current_speed * delta_time)
            # Attack the player if close enough.
            if self.distance_to(player) < 1:  # Attack range
                self.attack(player)

class Weapon(GameObject):
    """
    Represents a weapon.
    """
    def __init__(self, name="Weapon", x=0, y=0, z=0, damage=10, weapon_type="Melee"):
        super().__init__(name=name, x=x, y=y, z=z, visible=False, solid=False)  # Weapons are not solid by default.
        self.damage = damage
        self.weapon_type = weapon_type # e.g., "Melee", "Ranged", "Magic"

class Consumable(GameObject):
    """
    Represents a consumable item.
    """
    def __init__(self, name="Consumable", x=0, y=0, z=0, effect="None"):
        super().__init__(name=name, x=x, y=y, z=z, visible=False, solid=False)
        self.effect = effect
        self.quantity = 1

    def use(self, target):
        """
        Applies the consumable's effect to the target.  Must be overridden.

        Args:
            target (GameObject): The target of the consumable's effect.
        """
        print(f"{self.name} used on {target.name}.  Effect: {self.effect}") # default

class HealthPotion(Consumable):
    def __init__(self, name="Health Potion", x=0, y=0, z=0, amount=20):
        super().__init__(name=name, x=x, y=y, z=z, effect=f"Heals {amount} HP")
        self.amount = amount

    def use(self, target):
        """Heals the target."""
        if isinstance(target, GameObject):
            target.heal(self.amount)
            print(f"{target.name} healed for {self.amount} HP.")
        else:
            print(f"{self.name} cannot be used on {target}.")

class ManaPotion(Consumable):
    def __init__(self, name="Mana Potion", x=0, y=0, z=0, amount=30):
        super().__init__(name=name, x=x, y=y, z=z, effect=f"Restores {amount} Mana")
        self.amount = amount

    def use(self, target):
        """Restore mana of the target.  Assumes target has a mana attribute."""
        if hasattr(target, 'mana'):
            target.mana += self.amount
            print(f"{target.name} restored for {self.amount} mana.")
        else:
            print(f"{target.name} does not have mana.")

class Game:
    """
    Represents the game engine.  Handles game logic, object management, and the game loop.
    """
    def __init__(self):
        self.objects = []
        self.player = None
        self.running = False
        self.last_time = time.time()
        self.game_time = 0 # Keep track of total game time.

    def add_object(self, obj):
        """
        Adds a GameObject to the game.

        Args:
            obj (GameObject): The GameObject to add.
        """
        self.objects.append(obj)
        if isinstance(obj, Player):
            self.player = obj

    def remove_object(self, obj):
        """
        Removes a GameObject from the game.

        Args:
            obj (GameObject): The GameObject to remove.
        """
        self.objects.remove(obj)

    def start(self):
        """
        Starts the game loop.
        """
        if self.player is None:
            print("Cannot start game without a Player.")
            return
        self.running = True
        print("Game started.")
        self.last_time = time.time()  # Initialize last_time here
        while self.running:
            self.game_loop()

    def stop(self):
        """
        Stops the game loop.
        """
        self.running = False
        print("Game stopped.")

    def handle_input(self, delta_time):
        """
        Handles user input.  This is a placeholder and should be implemented
        using a specific input library (e.g., pygame, keyboard).

        Args:
            delta_time (float): Time since last frame.
        """
        # Example: Move player with arrow keys (using a hypothetical keyboard library)
        # if keyboard.is_pressed('up'):
        #     self.player.move(0, -self.player.speed * delta_time)
        # if keyboard.is_pressed('down'):
        #     self.player.move(0, self.player.speed * delta_time)
        # if keyboard.is_pressed('left'):
        #     self.player.move(-self.player.speed * delta_time, 0)
        # if keyboard.is_pressed('right'):
        #     self.player.move(self.player.speed * delta_time, 0)
        pass #  Do nothing for now.

    def update(self, delta_time):
        """
        Updates the game state. This is called every frame.
        """
        # Update each object based on its type
        for obj in self.objects:
            if isinstance(obj, Enemy):
                obj.update(delta_time, self.player)  # Enemy update requires the player
            else:
                obj.update(delta_time)  # Other objects have a simpler update

        # Example: Check for collisions (very basic)
        for i in range(len(self.objects)):
            for j in range(i + 1, len(self.objects)):
                obj1 = self.objects[i]
                obj2 = self.objects[j]
                if obj1.solid and obj2.solid and obj1.distance_to(obj2) < 1:  # Simple collision check
                    self.handle_collision(obj1, obj2)

    def handle_collision(self, obj1, obj2):
        """
        Handles collisions between two GameObjects.  This is a placeholder.

        Args:
            obj1 (GameObject): The first GameObject.
            obj2 (GameObject): The second GameObject.
        """
        print(f"Collision between {obj1.name} and {obj2.name}")
        # Example:  Make them bounce
        obj1.move(-0.5, 0)
        obj2.move(0.5, 0)

    def draw(self):
        """
        Draws the game objects.  This is a placeholder and should be implemented
        using a specific graphics library (e.g., pygame, OpenGL).
        """
        for obj in self.objects:
            obj.draw()

    def game_loop(self):
        """
        The main game loop. Checks for end-game conditions each frame.
        """
        current_time = time.time()
        delta_time = current_time - self.last_time
        self.last_time = current_time
        self.game_time += delta_time

        # Cap delta_time to prevent issues with very large time steps (e.g., if the game freezes)
        delta_time = min(delta_time, 0.1)

        self.handle_input(delta_time)
        self.update(delta_time)
        self.draw()

        # --- Check for Game-End Conditions ---
        if self.player.health <= 0:
            print("\n--- GAME OVER ---")
            self.stop()
            return

        # Check if any enemies are still alive (visible)
        if not any(isinstance(obj, Enemy) and obj.visible for obj in self.objects):
            print("\n--- YOU WIN! ---")
            print("All enemies have been defeated.")
            self.stop()
            return

        time.sleep(0.01)

def run_game():
    """
    Main function to set up and run a demonstration of the game.
    """
    game = Game()

    # --- 1. Create Player and Set Attributes ---
    player = Player(name="Hero", x=0, y=0, z=0)
    player.strength = 15
    player.dexterity = 12
    player.intelligence = 18
    player.defense = 5
    game.add_object(player)
    print(f"A {player.name} has appeared! Str: {player.strength}, Dex: {player.dexterity}, Int: {player.intelligence}, Def: {player.defense}")

    # --- 2. Create Enemies ---
    enemy1 = Enemy(name="Goblin", x=5, y=5, z=0, type="Goblin")
    enemy1.defense = 2
    game.add_object(enemy1)

    enemy2 = Enemy(name="Orc", x=-5, y=-5, z=0, type="Orc")
    enemy2.attack_damage = 15
    enemy2.defense = 8
    game.add_object(enemy2)
    print(f"Enemies have spawned: A {enemy1.name} and an {enemy2.name}!")

    # --- 3. Create and Distribute Items ---
    sword = Weapon(name="Greatsword", damage=18)
    health_potion1 = HealthPotion(name="Health Potion", amount=40)
    health_potion2 = HealthPotion(name="Health Potion", amount=40) # A second potion to test stacking
    mana_potion = ManaPotion(name="Mana Potion", amount=50)

    # Player finds the items
    player.pickup_item(sword)
    player.equip_weapon(sword)
    player.pickup_item(health_potion1)
    player.pickup_item(health_potion2) # This should stack
    player.pickup_item(mana_potion)

    # --- 4. Demonstrate Initial Actions ---
    print("\n--- Initial Actions ---")
    print(f"Initial state: Player HP: {player.health}, Mana: {player.mana}")

    # Use a potion
    player.use_item("Health Potion")

    # Cast a powerful spell, influenced by high intelligence
    player.cast_spell("fireball", enemy1)

    # A powerful physical attack, influenced by strength
    player.attack(enemy2)

    print(f"\n--- Starting Game Loop ---")
    print("Watch as the hero and enemies fight to the death! Mana will regenerate over time.\n")

    # --- 5. Start the Game ---
    game.start()

class Skyix(Player):
    """
    Represents the character Sky.ix, the Bionic Goddess.
    Inherits from the Player class, adding unique Void-based mechanics.
    """

    def __init__(self, name="Sky.ix", x=0, y=0, z=0):
        # Initialize the parent Player class with Sky.ix's specific stats
        super().__init__(name, x, y, z)
        self.health = 120  # Overriding the default health
        self.max_health = 120
        self.mana = 150    # We'll use 'mana' from the Player class to represent 'VoidEnergy'
        self.max_mana = 150
        self.active_drones = 0

        # Add her unique abilities as spells she can cast
        self.spells = {"void_tech": {"cost": 40, "damage": 50}, "energy_blast": {"cost": 10, "damage": 20}}
        print(f"'{self.name}' has entered the world, crackling with Void energy.")

    def __str__(self):
        # Override the string representation to include her unique resource
        player_info = super().__str__()
        return f"{player_info} | Drones: {self.active_drones}"

    def deploy_drone(self, drone_type="Attack"):
        """
        Deploys a drone to assist in combat.
        """
        cost = 25
        if self.mana >= cost:
            self.mana -= cost
            self.active_drones += 1
            print(f"{self.name} deploys an {drone_type} drone! ({self.active_drones} active). ({self.mana}/{self.max_mana} Void Energy)")
        else:
            print(f"{self.name} lacks the Void Energy to deploy a drone.")

    def cast_spell(self, spell_name, target):
        """
        Sky.ix's custom spell casting for her Void-based abilities.
        """
        if spell_name in self.spells:
            spell = self.spells[spell_name]
            cost = spell["cost"]
            if self.mana >= cost:
                self.mana -= cost
                damage = spell["damage"]
                print(f"{self.name} unleashes {spell_name} on {target.name} for {damage} damage! ({self.mana}/{self.max_mana} Void Energy)")
                target.take_damage(damage)
            else:
                print(f"{self.name} lacks the Void Energy to cast {spell_name}.")
        else:
            # Fallback to the parent's cast_spell method if it's a general spell
            super().cast_spell(spell_name, target)


class Anastasia(Player):
    """
    Represents Anastasia the Dreamer, a support mage who shapes reality.
    Inherits from the Player class, with a focus on healing and control abilities.
    """

    def __init__(self, name="Anastasia", x=0, y=0, z=0):
        # Initialize the parent Player class with Anastasia's specific stats
        super().__init__(name, x, y, z)
        self.health = 90  # As a mage, slightly less durable
        self.max_health = 90
        self.mana = 200   # Represents her 'Dream Energy'
        self.max_mana = 200
        self.visions = [] # A list to store her prophetic visions

        # Add her spells. Note that "Dream Weaving" is implemented as a custom method
        # because of its dual nature.
        self.spells = {"somnus_aura": {"cost": 50}}
        print(f"'{self.name}' has awoken, her mind filled with prophetic dreams.")

    def __str__(self):
        # Add her unique properties to the string output
        player_info = super().__str__()
        return f"{player_info} | Visions: {len(self.visions)}"

    def weave_dream(self, target, is_healing=True):
        """
        A versatile ability that can either heal an ally or create a debuffing
        illusion on an enemy.
        """
        cost = 30
        if self.mana >= cost:
            self.mana -= cost
            if is_healing:
                # Heal an ally
                target.heal(25)
                print(f"{self.name} weaves a soothing dream, healing {target.name} for 25 health. ({self.mana}/{self.max_mana} Dream Energy)")
            else:
                # Harm an enemy (represented as direct damage for this example)
                target.take_damage(20)
                print(f"{self.name} weaves a nightmare, inflicting 20 psychic damage on {target.name}. ({self.mana}/{self.max_mana} Dream Energy)")
        else:
            print(f"{self.name} lacks the Dream Energy to weave the dream.")

    def glimpse_future(self):
        """
        A narrative/utility skill that reveals information.
        """
        # In a real game, this might reveal an enemy's weakness or a hidden path.
        new_vision = "A vision reveals the enemy's next move!"
        self.visions.append(new_vision)
        print(f"A prophetic vision flashes in {self.name}'s mind: '{new_vision}'")


class Micah(Player):
    """
    Represents Micah the Unbreakable, a formidable tank and earth-shaper.
    Inherits from the Player class, with mechanics focused on defense and a
    unique resource, Fortitude, gained by taking damage.
    """

    def __init__(self, name="Micah", x=0, y=0, z=0):
        # Initialize the parent Player class with Micah's tanky stats
        super().__init__(name, x, y, z)
        self.health = 200  # High health pool for a tank
        self.max_health = 200
        self.mana = 0      # He doesn't use mana; his resource is Fortitude
        self.max_mana = 0

        # Micah's unique properties
        self.fortitude = 0
        self.max_fortitude = 100
        self.is_adamantine_skin_active = False

        # We'll implement his abilities as custom methods
        self.spells = {} # Clear the default spells
        print(f"'{self.name}' stands firm, an unbreakable wall.")

    def __str__(self):
        # Add his unique resource to the string output
        player_info = super().__str__()
        skin_status = "Active" if self.is_adamantine_skin_active else "Inactive"
        return f"{player_info} | Fortitude: {self.fortitude}/{self.max_fortitude} | Adamantine Skin: {skin_status}"

    def take_damage(self, damage):
        """
        Micah takes damage but also gains Fortitude.
        """
        # If Adamantine Skin is active, reduce damage taken
        if self.is_adamantine_skin_active:
            damage_reduction = 0.5 # 50% damage reduction
            damage = int(damage * (1-damage_reduction))
            print(f"{self.name}'s Adamantine Skin reduces the damage!")

        super().take_damage(damage)
        # Gain fortitude equal to 100% of damage taken
        fortitude_gain = int(damage * 1.0)
        self.fortitude = min(self.max_fortitude, self.fortitude + fortitude_gain)
        print(f"{self.name} gains {fortitude_gain} Fortitude from the blow!")


    def activate_adamantine_skin(self):
        """
        Activates a defensive stance that reduces incoming damage but consumes
        Fortitude over time.
        """
        cost = 20
        if self.fortitude >= cost:
            self.fortitude -= cost
            self.is_adamantine_skin_active = True
            print(f"{self.name} activates Adamantine Skin, hardening his defenses!")
        else:
            print(f"{self.name} doesn't have enough Fortitude to activate Adamantine Skin.")

    def earthen_smash(self, target):
        """
        An attack that consumes Fortitude to deal damage.
        """
        cost = 30
        if self.fortitude >= cost:
            self.fortitude -= cost
            damage = 40
            print(f"{self.name} smashes {target.name} with the force of the earth, dealing {damage} damage!")
            target.take_damage(damage)
        else:
            print(f"{self.name} lacks the Fortitude for an Earthen Smash.")


<<<<<<< HEAD
class Zaia(Player):
    """
    Represents Zaia, a swift and lethal member of the Ɲōvəmîŋāđ.
    She operates as a Rogue/Assassin, specializing in stealth, mobility, and high-precision strikes.
    """
    def __init__(self, name="Zaia", x=0, y=0, z=0):
        super().__init__(name, x, y, z)
        self.health = 130
        self.max_health = 130
        self.aeron_companion_id = None # Would be set to Aeron's unique ID
        self.max_momentum = 100
        self.momentum = 0
        self.is_stealthed = False

    def __str__(self):
        """String representation of Zaia's status."""
        stealth_status = "Active" if self.is_stealthed else "Inactive"
        return (f"{self.name} | Health: {self.health}/{self.max_health} | "
                f"Momentum: {self.momentum}/{self.max_momentum} | "
                f"Stealth: {stealth_status}")

    def swift_strike(self, target):
        """
        A basic, quick attack that generates Momentum.
        """
        damage = 15
        target.take_damage(damage)
        momentum_gained = 15
        self.momentum = min(self.max_momentum, self.momentum + momentum_gained)
        print(f"{self.name} strikes {target.name} with blinding speed for {damage} damage! (+{momentum_gained} Momentum)")

    def shadow_vanish(self):
        """
        Enters a stealth mode, making Zaia invisible to enemies.
        """
        cost = 30
        if self.momentum >= cost:
            self.momentum -= cost
            self.is_stealthed = True
            print(f"{self.name} spends {cost} Momentum to vanish into the shadows.")
            # In-game logic would make her untargetable by most enemies.
        else:
            print(f"{self.name} lacks the Momentum to vanish.")

    def exploit_weakness(self, target):
        """
        A high-damage, precision attack that consumes Momentum and breaks stealth for a bonus.
        """
        cost = 50
        if self.momentum >= cost:
            self.momentum -= cost
            print(f"{self.name} analyzes {target.name} and strikes at a vital point!")

            if self.is_stealthed:
                self.is_stealthed = False # Attacking breaks stealth
                damage = 120
                print(f"...The attack from the shadows is a devastating critical hit for {damage} damage!")
                target.take_damage(damage) # High bonus damage
            else:
                damage = 60
                print(f"...The attack deals {damage} damage.")
                target.take_damage(damage) # Standard high damage
        else:
            print(f"{self.name} does not have enough Momentum to exploit a weakness.")

    def evasive_dash(self):
        """
        An evasive maneuver for repositioning and avoiding damage.
        Likely has a cooldown rather than a resource cost.
        """
        print(f"{self.name} performs a nimble dash, evading incoming attacks.")
        # In-game logic would move her character quickly and grant brief invulnerability.
=======
class DelilahTheDesolate(Player):
    """
    Represents Delilah the Desolate, the embodiment of The Omen and an agent of the Void.
    Born from the darkness expelled from Ingris, she is a being of decay and destruction.
    """
    def __init__(self, name="Delilah the Desolate", x=0, y=0):
        super().__init__(name, x, y)
        self.health = 160
        self.max_health = 160
        self.original_self_id = None # Would be set to Ingris's unique ID
        self.power_source = "The Omen"
        self.max_blight = 100
        self.blight = 25 # Starts with some Blight

    def __str__(self):
        """String representation of Delilah's status."""
        return (f"{self.name} | Health: {self.health}/{self.max_health} | "
                f"Blight: {self.blight}/{self.max_blight}")

    def touch_of_decay(self, target):
        """
        A basic ranged attack that applies a "decay" status effect, dealing damage
        over time and generating Blight.
        """
        print(f"{self.name} touches {target.name}, afflicting them with a decaying curse.")
        # In-game logic would apply a damage-over-time (DoT) effect to the target.
        # As the DoT deals damage, it would generate Blight for Delilah.
        blight_gained = 5
        self.blight = min(self.max_blight, self.blight + blight_gained)
        print(f"({self.name} gains {blight_gained} Blight.)")

    def summon_omen_avatar(self, target):
        """
        Spends Blight to summon a manifestation of The Omen to attack her enemies.
        """
        cost = 60
        if self.blight >= cost:
            self.blight -= cost
            print(f"{self.name} spends Blight to summon a terrifying avatar of The Omen to assault {target.name}!")
            # In-game logic would create a temporary AI-controlled creature.
        else:
            print(f"{self.name} does not have enough Blight to summon an avatar.")

    def voidblight_zone(self):
        """
        An ultimate ability that corrupts a large area of the battlefield.
        Enemies within the area take continuous damage and are weakened.
        """
        cost = 90
        if self.blight >= cost:
            self.blight -= cost
            print(f"{self.name} unleashes her full power, creating a large Voidblight Zone on the ground!")
            print("...Enemies inside are weakened and slowly consumed by decay!")
            # ... logic to create a persistent damaging and debuffing area of effect (AoE) ...
        else:
            print(f"{self.name} lacks the Blight to create a Voidblight Zone.")
class Cirrus(Character):
    """
    Represents Cirrus, the Dragon King of Mîlēhîgh.wørld.
    A powerful and enigmatic ruler, he acts as a mentor and a central figure in the world's power struggles.
    """
    def __init__(self, name="Cirrus the Dragon King", x=0, y=0):
        # Starts in his Humanoid form
        super().__init__(name, x, y, health=250, state="Humanoid")

        self.fathers_id = None # Would be set to Cyrus's unique ID
        self.max_sovereignty = 100
        self.sovereignty = 0

    @property
    def form(self):
        """A property to get his current form from the state."""
        return self.state

    def __str__(self):
        """String representation of Cirrus's status."""
        return (f"{self.name} | Health: {self.health}/{self.max_health} | "
                f"Sovereignty: {self.sovereignty}/{self.max_sovereignty} | "
                f"Form: {self.form}")

    def update(self):
        """
        An update method that could be called each game tick.
        Used here to passively generate Sovereignty.
        """
        # Passively gains Sovereignty over time, representing his authority.
        sovereignty_gain = 0.5
        self.sovereignty = min(self.max_sovereignty, self.sovereignty + sovereignty_gain)
        super().update() # Call parent update if it exists

    def assume_dragon_form(self):
        """
        Transforms Cirrus into his true dragon form, consuming all Sovereignty.
        """
        if self.sovereignty >= self.max_sovereignty:
            self.sovereignty = 0
            self.state = "Dragon"
            print(f"{self.name} unleashes his true power, transforming into a magnificent dragon!")
            # In a real game, this would change his character model, stats, and abilities.
        else:
            print(f"{self.name} has not accumulated enough Sovereignty to transform.")

    def revert_to_humanoid_form(self):
        """
        Reverts Cirrus back to his humanoid form.
        """
        if self.form == "Dragon":
            self.state = "Humanoid"
            print(f"{self.name} returns to his humanoid form.")

    def kings_decree(self, target):
        """
        A commanding ability that marks a target, with different effects based on form.
        """
        if self.form == "Humanoid":
            print(f"{self.name}, in his kingly form, issues a decree against {target.name}, marking them as a priority target!")
            # In-game logic: apply a "vulnerability" debuff to the target.
        elif self.form == "Dragon":
            print(f"{self.name}, in his dragon form, roars a challenge at {target.name}, terrifying them!")
            # In-game logic: apply a "fear" or "defense reduction" debuff.

    def draconic_breath(self, enemies_in_path):
        """
        A powerful breath attack, primarily used in Dragon form.
        """
        if self.form == "Dragon":
            print(f"{self.name} unleashes a torrent of dragon fire!")
            for enemy in enemies_in_path:
                print(f"...The fire engulfs {enemy.name}!")
                # ... logic to apply heavy fire damage ...
        else:
            print(f"{self.name} cannot use his full draconic breath in humanoid form.")

>>>>>>> 610b7fae

def run_character_demonstration():
    """
    A new function to demonstrate the unique abilities of the new characters.
    """
    print("\n--- Character Demonstration ---")

    # --- 1. Create Characters and an Enemy ---
    skyix = Skyix(x=0, y=0)
    anastasia = Anastasia(x=2, y=0)
    micah = Micah(x=4, y=0)
    enemy = Enemy(name="Void Beast", x=10, y=0, health=500)
    enemy.attack_damage = 25 # Increase damage to build Fortitude faster

    print("\n--- Initial State ---")
    print(skyix)
    print(anastasia)
    print(micah)
    print(enemy)

    # --- 2. Showcase Abilities ---
    print("\n--- Turn 1: Sky.ix and Anastasia take action ---")
    skyix.deploy_drone()
    anastasia.weave_dream(micah, is_healing=True) # Heal Micah to show support role
    anastasia.weave_dream(enemy, is_healing=False) # Harm the enemy

    print("\n--- Turn 2: Micah takes damage and builds Fortitude ---")
    enemy.attack(micah) # Enemy attacks Micah
    enemy.attack(micah) # Attack again to build more Fortitude
    print(micah)

    print("\n--- Turn 3: Micah retaliates ---")
    micah.activate_adamantine_skin()
    micah.earthen_smash(enemy)
    print(micah)
    print(enemy)

    print("\n--- Turn 4: Sky.ix unleashes a powerful attack ---")
    skyix.cast_spell("void_tech", enemy)
    print(skyix)
    print(enemy)

    print("\n--- Turn 5: Zaia enters the fray ---")
    zaia = Zaia(x=0, y=1)
    print(zaia)
    zaia.swift_strike(enemy)
    zaia.swift_strike(enemy)
    zaia.swift_strike(enemy)
    zaia.swift_strike(enemy)
    zaia.swift_strike(enemy)
    zaia.swift_strike(enemy)
    print(zaia)

    print("\n--- Turn 6: Zaia uses her Momentum ---")
    zaia.shadow_vanish()
    print(zaia)
    zaia.exploit_weakness(enemy)
    print(zaia)
    print(enemy)


    print("\n--- Demonstration Complete ---")


def run_delilah_demonstration():
    """
    A function to demonstrate the unique abilities of Delilah the Desolate.
    """
    print("\n--- Character Demonstration: Delilah the Desolate ---")

    # --- 1. Create Delilah and an Enemy ---
    delilah = DelilahTheDesolate(x=0, y=0)
    enemy = Enemy(name="Void Spawn", x=10, y=0, health=200)

    print("\n--- Initial State ---")
    print(delilah)
    print(enemy)

    # --- 2. Showcase Abilities ---
    print("\n--- Turn 1: Delilah generates Blight ---")
    delilah.touch_of_decay(enemy)
    print(delilah)

    print("\n--- Turn 2: Delilah attempts to use an ability without enough Blight ---")
    delilah.summon_omen_avatar(enemy)
    print(delilah)

    print("\n--- Turn 3: Delilah generates more Blight ---")
    # In a real scenario, this would happen over time or through other actions.
    delilah.blight = 70
    print(f"(Delilah's Blight is now {delilah.blight})")
    delilah.summon_omen_avatar(enemy)
    print(delilah)

    print("\n--- Turn 4: Delilah uses her ultimate ability ---")
    delilah.blight = 100
    print(f"(Delilah's Blight is now {delilah.blight})")
    delilah.voidblight_zone()
    print(delilah)


    print("\n--- Demonstration Complete ---")
def run_cirrus_demonstration():
    """
    A function to demonstrate the unique abilities of Cirrus.
    """
    print("\n--- Cirrus Demonstration ---")

    # --- 1. Create Cirrus and an Enemy ---
    cirrus = Cirrus(x=0, y=0)
    enemy1 = Enemy(name="Rebel Captain", x=10, y=0, health=150)
    enemy2 = Enemy(name="Renegade Knight", x=12, y=0, health=180)
    enemies = [enemy1, enemy2]

    print("\n--- Initial State ---")
    print(cirrus)
    print(enemy1)
    print(enemy2)

    # --- 2. Showcase Humanoid Abilities ---
    print("\n--- Turn 1: Cirrus asserts his authority ---")
    cirrus.kings_decree(enemy1)
    cirrus.draconic_breath(enemies) # Should fail in this form

    # --- 3. Build Sovereignty ---
    print("\n--- Building Sovereignty... ---")
    # Simulate time passing to build up his resource
    for _ in range(200):
        cirrus.update()
    print(cirrus)

    # --- 4. Transform and Unleash Dragon Form ---
    print("\n--- Turn 2: Cirrus transforms! ---")
    cirrus.assume_dragon_form()
    print(cirrus)

    # --- 5. Showcase Dragon Abilities ---
    print("\n--- Turn 3: Cirrus uses his dragon abilities ---")
    cirrus.kings_decree(enemy2)
    cirrus.draconic_breath(enemies)

    # --- 6. Revert to Humanoid Form ---
    print("\n--- Turn 4: The Dragon King returns to his mortal guise ---")
    cirrus.revert_to_humanoid_form()
    print(cirrus)

    print("\n--- Cirrus Demonstration Complete ---")


if __name__ == "__main__":
    # run_game() # You can comment this out to only run the character demo
    # run_character_demonstration()
    run_delilah_demonstration()
    run_cirrus_demonstration()<|MERGE_RESOLUTION|>--- conflicted
+++ resolved
@@ -811,7 +811,6 @@
             print(f"{self.name} lacks the Fortitude for an Earthen Smash.")
 
 
-<<<<<<< HEAD
 class Zaia(Player):
     """
     Represents Zaia, a swift and lethal member of the Ɲōvəmîŋāđ.
@@ -884,7 +883,6 @@
         """
         print(f"{self.name} performs a nimble dash, evading incoming attacks.")
         # In-game logic would move her character quickly and grant brief invulnerability.
-=======
 class DelilahTheDesolate(Player):
     """
     Represents Delilah the Desolate, the embodiment of The Omen and an agent of the Void.
@@ -1018,7 +1016,6 @@
         else:
             print(f"{self.name} cannot use his full draconic breath in humanoid form.")
 
->>>>>>> 610b7fae
 
 def run_character_demonstration():
     """
