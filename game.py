import time
import random
import math

class GameObject:
    """
    Base class for all game objects.  Provides fundamental attributes and methods.
    """
    def __init__(self, name="GameObject", x=0, y=0, z=0, health=100, speed=1, visible=True, solid=True, defense=0):
        """
        Constructor for GameObject.

        Args:
            name (str): The name of the object.
            x (float): The x-coordinate of the object's position.
            y (float): The y-coordinate of the object's position.
            z (float): The z-coordinate of the object's position (for 3D).
            health (int): The health of the object.
            speed (float): The speed of the object.
            visible (bool): Whether the object is visible.
            solid (bool): Whether the object is solid (can collide with other objects).
            defense (int): The defense of the object.
        """
        self.name = name
        self.x = x
        self.y = y
        self.z = z
        self.health = health
        self.speed = speed
        self.visible = visible
        self.solid = solid
        self.strength = 10
        self.dexterity = 10
        self.intelligence = 10
        self.defense = defense
        self.attributes = {}  # Dictionary for storing additional attributes.
        self.status_effects = {}  # e.g., {'sleep': 6, 'slow': 8}

    def __repr__(self):
        """
        Returns a string representation of the GameObject.  Useful for debugging.
        """
        return f"{self.name}(x={self.x}, y={self.y}, z={self.z}, health={self.health})"

    def distance_to(self, other):
        """
        Calculates the distance to another GameObject.

        Args:
            other (GameObject): The other GameObject.

        Returns:
            float: The distance to the other GameObject.
        """
        dx = self.x - other.x
        dy = self.y - other.y
        dz = self.z - other.z
        return math.sqrt(dx * dx + dy * dy + dz * dz)

    def move(self, dx, dy, dz=0):
        """
        Moves the object by the specified amount.

        Args:
            dx (float): The change in x-coordinate.
            dy (float): The change in y-coordinate.
            dz (float): The change in z-coordinate (for 3D).
        """
        self.x += dx
        self.y += dy
        self.z += dz

    def take_damage(self, damage):
        """
        Reduces the object's health after factoring in defense.

        Args:
            damage (int): The amount of incoming damage.
        """
        actual_damage = max(0, damage - self.defense)
        self.health -= actual_damage
        if actual_damage > 0:
            print(f"{self.name} takes {actual_damage} damage.")
        else:
            print(f"{self.name}'s defense holds strong!")

        if self.health <= 0:
            self.die()

    def heal(self, amount):
        """
        Increases the object's health.

        Args:
            amount (int): The amount to heal.
        """
        self.health += amount
        if self.health > 100:  # Assuming max health is 100
            self.health = 100

    def die(self):
        """
        Handles the object's death.  This can be overridden in subclasses.
        """
        self.visible = False
        self.solid = False
        print(f"{self.name} has died.")

    def update_status_effects(self, delta_time):
        """Updates status effects, applying their effects and decrementing timers."""
        # Using list() to create a copy, allowing modification during iteration
        for effect, duration in list(self.status_effects.items()):
            # Decrement timer
            new_duration = duration - delta_time
            if new_duration > 0:
                self.status_effects[effect] = new_duration
            else:
                del self.status_effects[effect]
                print(f"{self.name}'s {effect} has worn off.")
                continue # Skip to next effect once it's removed

            # Apply passive effects
            if effect == 'psychic_damage':
                dot_damage = 5 * delta_time # 5 damage per second
                print(f"{self.name} is taking psychic damage.")
                self.take_damage(dot_damage)

    def update(self, delta_time):
        """
        Updates the object's state.  This method is called every frame.
        This is meant to be overridden in subclasses.
        Args:
           delta_time: Time since the last frame in seconds.
        """
        pass

    def draw(self):
        """
        Draws the object.  This method is called every frame.
        This is meant to be overridden in subclasses, using a graphics library.
        """
        if self.visible:
            print(f"Drawing {self.name} at ({self.x}, {self.y}, {self.z})") # Basic drawing for now.

class Player(GameObject):
    """
    Represents the player character.
    """
    def __init__(self, name="Player", x=0, y=0, z=0):
        super().__init__(name=name, x=x, y=y, z=z, health=100, speed=5)
        self.weapon = None
        self.inventory = []
        self.level = 1
        self.experience = 0
        self.max_health = 100
        self.mana = 100
        self.max_mana = 100
        self.mana_regeneration_rate = 1.5  # Mana per second

    def update(self, delta_time):
        """
        Updates the player's state, including mana regeneration.
        """
        super().update(delta_time)
        self.update_status_effects(delta_time)
        self.mana += self.mana_regeneration_rate * delta_time
        if self.mana > self.max_mana:
            self.mana = self.max_mana

    def attack(self, target):
        """
        Attacks another GameObject, with damage influenced by strength and dexterity.

        Args:
            target (GameObject): The target to attack.
        """
        # --- Critical Hit/Miss Logic (based on dexterity) ---
        miss_chance = max(0, 5 - self.dexterity / 4)
        if random.uniform(0, 100) < miss_chance:
            print(f"{self.name}'s attack missed {target.name}!")
            return

        crit_chance = 5 + self.dexterity / 2
        is_critical = random.uniform(0, 100) < crit_chance

        # --- Damage Calculation (based on strength) ---
        if self.weapon:
            base_damage = self.weapon.damage
            strength_bonus = self.strength // 2
            total_damage = base_damage + strength_bonus
            attack_source = self.weapon.name
        else:
            base_damage = 2  # Low base damage for bare hands
            strength_bonus = self.strength // 2
            total_damage = base_damage + strength_bonus
            attack_source = "bare hands"

        if is_critical:
            total_damage *= 2  # Double damage on a critical hit
            print(f"CRITICAL HIT! {self.name} attacks {target.name} with {attack_source} for {total_damage} damage.")
        else:
            print(f"{self.name} attacks {target.name} with {attack_source} for {total_damage} damage.")

        target.take_damage(total_damage)

    def equip_weapon(self, weapon):
        """
        Equips a weapon.

        Args:
            weapon (Weapon): The weapon to equip.
        """
        if isinstance(weapon, Weapon):
            self.weapon = weapon
            print(f"{self.name} equipped {weapon.name}.")
        else:
            print(f"{self.name} cannot equip {weapon.name}.  It is not a weapon.")

    def pickup_item(self, item):
        """
        Picks up an item. If it's a consumable and one of the same
        name already exists, it stacks. Otherwise, it's added as a new item.
        """
        if isinstance(item, Consumable):
            for inventory_item in self.inventory:
                if inventory_item.name == item.name and isinstance(inventory_item, Consumable):
                    inventory_item.quantity += 1
                    print(f"{self.name} picked up another {item.name}. Quantity: {inventory_item.quantity}")
                    # Make the picked-up object disappear from the world
                    item.visible = False
                    item.solid = False
                    return  # Exit after stacking

        # If no stack was found, or it's not a consumable, add as a new item
        self.inventory.append(item)
        item.visible = False
        item.solid = False
        print(f"{self.name} picked up {item.name}.")

    def use_item(self, item_name):
        """
        Uses an item from the inventory. If the item is a consumable,
        it decreases its quantity and removes it if the quantity is zero.
        """
        for i, item in enumerate(self.inventory):
            if item.name == item_name:
                if isinstance(item, Consumable):
                    item.use(self)  # Apply the effect
                    item.quantity -= 1
                    print(f"{self.name} used a {item.name}. {item.quantity} remaining.")
                    if item.quantity <= 0:
                        self.inventory.pop(i)  # Remove the item if quantity is zero
                        print(f"The last {item.name} was used.")
                    return True # Indicate success
                else:
                    print(f"{self.name} cannot use {item.name} as a consumable.")
                    return False
        print(f"{self.name} does not have '{item_name}' in their inventory.")
        return False

    def gain_experience(self, amount):
        """
        Gains experience points.

        Args:
            amount (int): The amount of experience to gain.
        """
        self.experience += amount
        print(f"{self.name} gained {amount} experience.")
        self.check_level_up()

    def check_level_up(self):
        """
        Checks if the player has enough experience to level up.
        """
        # Example leveling curve: 100 * level * level
        required_experience = 100 * self.level * self.level
        if self.experience >= required_experience:
            self.level += 1
            self.max_health += 10
            self.health = self.max_health # Fully heal on level up.
            self.speed *= 1.1 # Increase speed by 10%
            print(f"{self.name} leveled up to level {self.level}!")

    def cast_spell(self, spell_name, target):
        """Casts a spell, with power influenced by intelligence."""
        if spell_name == "fireball":
            mana_cost = 20
            if self.mana >= mana_cost:
                self.mana -= mana_cost
                spell_damage = 15 + int(self.intelligence * 1.5)
                print(f"{self.name} casts Fireball on {target.name} for {spell_damage} damage!")
                target.take_damage(spell_damage)
            else:
                print(f"{self.name} does not have enough mana to cast Fireball!")
        elif spell_name == "heal":
            mana_cost = 10
            if self.mana >= mana_cost:
                self.mana -= mana_cost
                heal_amount = 10 + self.intelligence
                self.heal(heal_amount)
                print(f"{self.name} casts Heal and recovers {heal_amount} HP.")
            else:
                print(f"{self.name} does not have enough mana to cast Heal!")
        else:
            print(f"{self.name} does not know the spell {spell_name}.")


class Character(Player):
    """
    An intermediary class for specialized characters.
    It allows for setting health and state during initialization.
    """
    def __init__(self, name, x=0, y=0, z=0, health=100, state=None):
        super().__init__(name, x, y, z)
        self.health = health
        self.max_health = health
        self.state = state

    def update(self):
        """
        The character update method. It calls the parent `Player` update
        with a delta_time of 0 to prevent unintended real-time effects
        for turn-based characters.
        """
        super().update(0)


class Enemy(GameObject):
    """
    Represents an enemy character.
    """
    def __init__(self, name="Enemy", x=0, y=0, z=0, type="Generic", health=50):
        super().__init__(name=name, x=x, y=y, z=z, health=health, speed=2)
        self.type = type  # e.g., "Goblin", "Orc", "Dragon"
        self.attack_damage = 10
        self.aggro_range = 10  # Range at which the enemy will start attacking.

    def attack(self, target):
        """
        Attacks another GameObject.

        Args:
            target (GameObject): The target to attack.
        """
        print(f"{self.name} attacks {target.name} for {self.attack_damage} damage.")
        target.take_damage(self.attack_damage)

    def update(self, delta_time, player):
        """
        Updates the enemy's state.  This is called every frame.

        Args:
            delta_time (float): Time since last frame.
            player (Player): The player object.
        """
        self.update_status_effects(delta_time)

        if 'sleep' in self.status_effects:
            print(f"{self.name} is asleep and cannot act.")
            return

        if self.distance_to(player) < self.aggro_range:
            current_speed = self.speed
            if 'slow' in self.status_effects:
                print(f"{self.name} is slowed!")
                current_speed /= 2
            # Move towards the player
            dx = player.x - self.x
            dy = player.y - self.y
            dz = player.z - self.z
            distance = self.distance_to(player)
            if distance > 0:
              self.move(dx / distance * current_speed * delta_time, dy / distance * current_speed * delta_time, dz/distance * current_speed * delta_time)
            # Attack the player if close enough.
            if self.distance_to(player) < 1:  # Attack range
                self.attack(player)

class Weapon(GameObject):
    """
    Represents a weapon.
    """
    def __init__(self, name="Weapon", x=0, y=0, z=0, damage=10, weapon_type="Melee"):
        super().__init__(name=name, x=x, y=y, z=z, visible=False, solid=False)  # Weapons are not solid by default.
        self.damage = damage
        self.weapon_type = weapon_type # e.g., "Melee", "Ranged", "Magic"

class Consumable(GameObject):
    """
    Represents a consumable item.
    """
    def __init__(self, name="Consumable", x=0, y=0, z=0, effect="None"):
        super().__init__(name=name, x=x, y=y, z=z, visible=False, solid=False)
        self.effect = effect
        self.quantity = 1

    def use(self, target):
        """
        Applies the consumable's effect to the target.  Must be overridden.

        Args:
            target (GameObject): The target of the consumable's effect.
        """
        print(f"{self.name} used on {target.name}.  Effect: {self.effect}") # default

class HealthPotion(Consumable):
    def __init__(self, name="Health Potion", x=0, y=0, z=0, amount=20):
        super().__init__(name=name, x=x, y=y, z=z, effect=f"Heals {amount} HP")
        self.amount = amount

    def use(self, target):
        """Heals the target."""
        if isinstance(target, GameObject):
            target.heal(self.amount)
            print(f"{target.name} healed for {self.amount} HP.")
        else:
            print(f"{self.name} cannot be used on {target}.")

class ManaPotion(Consumable):
    def __init__(self, name="Mana Potion", x=0, y=0, z=0, amount=30):
        super().__init__(name=name, x=x, y=y, z=z, effect=f"Restores {amount} Mana")
        self.amount = amount

    def use(self, target):
        """Restore mana of the target.  Assumes target has a mana attribute."""
        if hasattr(target, 'mana'):
            target.mana += self.amount
            print(f"{target.name} restored for {self.amount} mana.")
        else:
            print(f"{target.name} does not have mana.")

class Game:
    """
    Represents the game engine.  Handles game logic, object management, and the game loop.
    """
    def __init__(self):
        self.objects = []
        self.player = None
        self.running = False
        self.last_time = time.time()
        self.game_time = 0 # Keep track of total game time.

    def add_object(self, obj):
        """
        Adds a GameObject to the game.

        Args:
            obj (GameObject): The GameObject to add.
        """
        self.objects.append(obj)
        if isinstance(obj, Player):
            self.player = obj

    def remove_object(self, obj):
        """
        Removes a GameObject from the game.

        Args:
            obj (GameObject): The GameObject to remove.
        """
        self.objects.remove(obj)

    def start(self):
        """
        Starts the game loop.
        """
        if self.player is None:
            print("Cannot start game without a Player.")
            return
        self.running = True
        print("Game started.")
        self.last_time = time.time()  # Initialize last_time here
        while self.running:
            self.game_loop()

    def stop(self):
        """
        Stops the game loop.
        """
        self.running = False
        print("Game stopped.")

    def handle_input(self, delta_time):
        """
        Handles user input.  This is a placeholder and should be implemented
        using a specific input library (e.g., pygame, keyboard).

        Args:
            delta_time (float): Time since last frame.
        """
        # Example: Move player with arrow keys (using a hypothetical keyboard library)
        # if keyboard.is_pressed('up'):
        #     self.player.move(0, -self.player.speed * delta_time)
        # if keyboard.is_pressed('down'):
        #     self.player.move(0, self.player.speed * delta_time)
        # if keyboard.is_pressed('left'):
        #     self.player.move(-self.player.speed * delta_time, 0)
        # if keyboard.is_pressed('right'):
        #     self.player.move(self.player.speed * delta_time, 0)
        pass #  Do nothing for now.

    def update(self, delta_time):
        """
        Updates the game state. This is called every frame.
        """
        # Update each object based on its type
        for obj in self.objects:
            if isinstance(obj, Enemy):
                obj.update(delta_time, self.player)  # Enemy update requires the player
            else:
                obj.update(delta_time)  # Other objects have a simpler update

        # Example: Check for collisions (very basic)
        for i in range(len(self.objects)):
            for j in range(i + 1, len(self.objects)):
                obj1 = self.objects[i]
                obj2 = self.objects[j]
                if obj1.solid and obj2.solid and obj1.distance_to(obj2) < 1:  # Simple collision check
                    self.handle_collision(obj1, obj2)

    def handle_collision(self, obj1, obj2):
        """
        Handles collisions between two GameObjects.  This is a placeholder.

        Args:
            obj1 (GameObject): The first GameObject.
            obj2 (GameObject): The second GameObject.
        """
        print(f"Collision between {obj1.name} and {obj2.name}")
        # Example:  Make them bounce
        obj1.move(-0.5, 0)
        obj2.move(0.5, 0)

    def draw(self):
        """
        Draws the game objects.  This is a placeholder and should be implemented
        using a specific graphics library (e.g., pygame, OpenGL).
        """
        for obj in self.objects:
            obj.draw()

    def game_loop(self):
        """
        The main game loop. Checks for end-game conditions each frame.
        """
        current_time = time.time()
        delta_time = current_time - self.last_time
        self.last_time = current_time
        self.game_time += delta_time

        # Cap delta_time to prevent issues with very large time steps (e.g., if the game freezes)
        delta_time = min(delta_time, 0.1)

        self.handle_input(delta_time)
        self.update(delta_time)
        self.draw()

        # --- Check for Game-End Conditions ---
        if self.player.health <= 0:
            print("\n--- GAME OVER ---")
            self.stop()
            return

        # Check if any enemies are still alive (visible)
        if not any(isinstance(obj, Enemy) and obj.visible for obj in self.objects):
            print("\n--- YOU WIN! ---")
            print("All enemies have been defeated.")
            self.stop()
            return

        time.sleep(0.01)

def run_game():
    """
    Main function to set up and run a demonstration of the game.
    """
    game = Game()

    # --- 1. Create Player and Set Attributes ---
    player = Player(name="Hero", x=0, y=0, z=0)
    player.strength = 15
    player.dexterity = 12
    player.intelligence = 18
    player.defense = 5
    game.add_object(player)
    print(f"A {player.name} has appeared! Str: {player.strength}, Dex: {player.dexterity}, Int: {player.intelligence}, Def: {player.defense}")

    # --- 2. Create Enemies ---
    enemy1 = Enemy(name="Goblin", x=5, y=5, z=0, type="Goblin")
    enemy1.defense = 2
    game.add_object(enemy1)

    enemy2 = Enemy(name="Orc", x=-5, y=-5, z=0, type="Orc")
    enemy2.attack_damage = 15
    enemy2.defense = 8
    game.add_object(enemy2)
    print(f"Enemies have spawned: A {enemy1.name} and an {enemy2.name}!")

    # --- 3. Create and Distribute Items ---
    sword = Weapon(name="Greatsword", damage=18)
    health_potion1 = HealthPotion(name="Health Potion", amount=40)
    health_potion2 = HealthPotion(name="Health Potion", amount=40) # A second potion to test stacking
    mana_potion = ManaPotion(name="Mana Potion", amount=50)

    # Player finds the items
    player.pickup_item(sword)
    player.equip_weapon(sword)
    player.pickup_item(health_potion1)
    player.pickup_item(health_potion2) # This should stack
    player.pickup_item(mana_potion)

    # --- 4. Demonstrate Initial Actions ---
    print("\n--- Initial Actions ---")
    print(f"Initial state: Player HP: {player.health}, Mana: {player.mana}")

    # Use a potion
    player.use_item("Health Potion")

    # Cast a powerful spell, influenced by high intelligence
    player.cast_spell("fireball", enemy1)

    # A powerful physical attack, influenced by strength
    player.attack(enemy2)

    print(f"\n--- Starting Game Loop ---")
    print("Watch as the hero and enemies fight to the death! Mana will regenerate over time.\n")

    # --- 5. Start the Game ---
    game.start()

class Skyix(Player):
    """
    Represents the character Sky.ix, the Bionic Goddess.
    Inherits from the Player class, adding unique Void-based mechanics.
    """

    def __init__(self, name="Sky.ix", x=0, y=0, z=0):
        # Initialize the parent Player class with Sky.ix's specific stats
        super().__init__(name, x, y, z)
        self.health = 120  # Overriding the default health
        self.max_health = 120
        self.mana = 150    # We'll use 'mana' from the Player class to represent 'VoidEnergy'
        self.max_mana = 150
        self.active_drones = 0

        # Add her unique abilities as spells she can cast
        self.spells = {"void_tech": {"cost": 40, "damage": 50}, "energy_blast": {"cost": 10, "damage": 20}}
        print(f"'{self.name}' has entered the world, crackling with Void energy.")

    def __str__(self):
        # Override the string representation to include her unique resource
        player_info = super().__str__()
        return f"{player_info} | Drones: {self.active_drones}"

    def deploy_drone(self, drone_type="Attack"):
        """
        Deploys a drone to assist in combat.
        """
        cost = 25
        if self.mana >= cost:
            self.mana -= cost
            self.active_drones += 1
            print(f"{self.name} deploys an {drone_type} drone! ({self.active_drones} active). ({self.mana}/{self.max_mana} Void Energy)")
        else:
            print(f"{self.name} lacks the Void Energy to deploy a drone.")

    def cast_spell(self, spell_name, target):
        """
        Sky.ix's custom spell casting for her Void-based abilities.
        """
        if spell_name in self.spells:
            spell = self.spells[spell_name]
            cost = spell["cost"]
            if self.mana >= cost:
                self.mana -= cost
                damage = spell["damage"]
                print(f"{self.name} unleashes {spell_name} on {target.name} for {damage} damage! ({self.mana}/{self.max_mana} Void Energy)")
                target.take_damage(damage)
            else:
                print(f"{self.name} lacks the Void Energy to cast {spell_name}.")
        else:
            # Fallback to the parent's cast_spell method if it's a general spell
            super().cast_spell(spell_name, target)


class Anastasia(Player):
    """
    Represents Anastasia the Dreamer, a support mage who shapes reality.
    Inherits from the Player class, with a focus on healing and control abilities.
    """

    def __init__(self, name="Anastasia", x=0, y=0, z=0):
        # Initialize the parent Player class with Anastasia's specific stats
        super().__init__(name, x, y, z)
        self.health = 90  # As a mage, slightly less durable
        self.max_health = 90
        self.mana = 200   # Represents her 'Dream Energy'
        self.max_mana = 200
        self.visions = [] # A list to store her prophetic visions

        # Add her spells. Note that "Dream Weaving" is implemented as a custom method
        # because of its dual nature.
        self.spells = {"somnus_aura": {"cost": 50}}
        print(f"'{self.name}' has awoken, her mind filled with prophetic dreams.")

    def __str__(self):
        # Add her unique properties to the string output
        player_info = super().__str__()
        return f"{player_info} | Visions: {len(self.visions)}"

    def weave_dream(self, target, is_healing=True):
        """
        A versatile ability that can either heal an ally or create a debuffing
        illusion on an enemy.
        """
        cost = 30
        if self.mana >= cost:
            self.mana -= cost
            if is_healing:
                # Heal an ally
                target.heal(25)
                print(f"{self.name} weaves a soothing dream, healing {target.name} for 25 health. ({self.mana}/{self.max_mana} Dream Energy)")
            else:
                # Harm an enemy (represented as direct damage for this example)
                target.take_damage(20)
                print(f"{self.name} weaves a nightmare, inflicting 20 psychic damage on {target.name}. ({self.mana}/{self.max_mana} Dream Energy)")
        else:
            print(f"{self.name} lacks the Dream Energy to weave the dream.")

    def glimpse_future(self):
        """
        A narrative/utility skill that reveals information.
        """
        # In a real game, this might reveal an enemy's weakness or a hidden path.
        new_vision = "A vision reveals the enemy's next move!"
        self.visions.append(new_vision)
        print(f"A prophetic vision flashes in {self.name}'s mind: '{new_vision}'")


class Micah(Player):
    """
    Represents Micah the Unbreakable, a formidable tank and earth-shaper.
    Inherits from the Player class, with mechanics focused on defense and a
    unique resource, Fortitude, gained by taking damage.
    """

    def __init__(self, name="Micah", x=0, y=0, z=0):
        # Initialize the parent Player class with Micah's tanky stats
        super().__init__(name, x, y, z)
        self.health = 200  # High health pool for a tank
        self.max_health = 200
        self.mana = 0      # He doesn't use mana; his resource is Fortitude
        self.max_mana = 0

        # Micah's unique properties
        self.fortitude = 0
        self.max_fortitude = 100
        self.is_adamantine_skin_active = False

        # We'll implement his abilities as custom methods
        self.spells = {} # Clear the default spells
        print(f"'{self.name}' stands firm, an unbreakable wall.")

    def __str__(self):
        # Add his unique resource to the string output
        player_info = super().__str__()
        skin_status = "Active" if self.is_adamantine_skin_active else "Inactive"
        return f"{player_info} | Fortitude: {self.fortitude}/{self.max_fortitude} | Adamantine Skin: {skin_status}"

    def take_damage(self, damage):
        """
        Micah takes damage but also gains Fortitude.
        """
        # If Adamantine Skin is active, reduce damage taken
        if self.is_adamantine_skin_active:
            damage_reduction = 0.5 # 50% damage reduction
            damage = int(damage * (1-damage_reduction))
            print(f"{self.name}'s Adamantine Skin reduces the damage!")

        super().take_damage(damage)
        # Gain fortitude equal to 100% of damage taken
        fortitude_gain = int(damage * 1.0)
        self.fortitude = min(self.max_fortitude, self.fortitude + fortitude_gain)
        print(f"{self.name} gains {fortitude_gain} Fortitude from the blow!")


    def activate_adamantine_skin(self):
        """
        Activates a defensive stance that reduces incoming damage but consumes
        Fortitude over time.
        """
        cost = 20
        if self.fortitude >= cost:
            self.fortitude -= cost
            self.is_adamantine_skin_active = True
            print(f"{self.name} activates Adamantine Skin, hardening his defenses!")
        else:
            print(f"{self.name} doesn't have enough Fortitude to activate Adamantine Skin.")

    def earthen_smash(self, target):
        """
        An attack that consumes Fortitude to deal damage.
        """
        cost = 30
        if self.fortitude >= cost:
            self.fortitude -= cost
            damage = 40
            print(f"{self.name} smashes {target.name} with the force of the earth, dealing {damage} damage!")
            target.take_damage(damage)
        else:
            print(f"{self.name} lacks the Fortitude for an Earthen Smash.")


<<<<<<< HEAD
class Cyrus(Enemy):
    """
    Represents Cyrus, the tyrannical ruler from another dimension and father of Cirrus.
    He is the primary antagonist who initiates the invasion of Mîlēhîgh.wørld.
    """
    def __init__(self, name="Cyrus", x=0, y=0):
        # As a final boss, his health is immense.
        super().__init__(name=name, x=x, y=y, health=300)
        self.max_health = 300

        self.son_id = None # Would be set to Cirrus's unique ID
        self.power_source = "The Onalym Nexus"
        self.max_tyranny = 100
        # His power is relentless and doesn't need to be generated.
        self.tyranny = self.max_tyranny
        self.attack_damage = 25 # Cyrus is a powerful foe

    def __str__(self):
        """String representation of Cyrus's status."""
        return (f"{self.name} | Health: {self.health}/{self.max_health} | "
                f"Tyranny: {self.tyranny}/{self.max_tyranny}")

    def worldbreaker_strike(self, target):
        """
        An ability that shatters the defenses of a target, representing his power to break worlds.
        """
        print(f"{self.name} strikes with the force of a collapsing dimension, shattering {target.name}'s defenses!")
        # In-game logic would deal heavy damage and apply a significant defense-reduction debuff.
        target.take_damage(75) # High base damage

    def dimensional_rift(self):
        """
        Tears open an unstable, damaging rift on the battlefield.
        """
        cost = 40
        if self.tyranny >= cost:
            # While his resource is always full, abilities still have costs and would likely
            # have cooldowns in a real game to prevent spamming.
            self.tyranny -= cost
            print(f"{self.name} tears open a dimensional rift on the battlefield!")
            # In-game logic to create a hazardous area (AoE).
            # This is a good place to simulate a cooldown by not resetting tyranny immediately.
        else:
            print(f"{self.name} is still recovering his power.")

    def onalym_purge(self, targets_in_line):
        """
        An ultimate ability that channels the Onalym Nexus to unleash a devastating beam.
        """
        cost = 100
        if self.tyranny >= cost:
            self.tyranny = 0 # Consumes all power, initiating a long cooldown.
            print(f"{self.name} channels the full power of the Onalym Nexus, unleashing a beam of pure destruction!")
            for target in targets_in_line:
                 print(f"...The beam obliterates everything in its path, striking {target.name}!")
                 # ... logic for extremely high, likely lethal, damage ...
                 target.take_damage(200)
        else:
            print(f"{self.name} has not gathered enough power for the Onalym Purge.")
=======
class Aeron(Player):
    """
    Represents Aeron, a noble warrior of Aethelgard and one of the Ɲōvəmîŋāđ.
    His relationship with his brother, Kane, is a central conflict in his story.
    """
    def __init__(self, name="Aeron", x=0, y=0):
        # Starts in a defensive 'Unyielding' stance
        super().__init__(name, x, y)
        self.health = 180
        self.max_health = 180
        self.state = "Unyielding" # Using state to manage stance

        self.rival_brother_id = None # Would be set to Kane's unique ID
        self.max_resolve = 100
        self.resolve = 0

    @property
    def stance(self):
        """A property to get his current combat stance from the state."""
        return self.state

    def __str__(self):
        """String representation of Aeron's status."""
        return (f"{self.name} | Health: {self.health}/{self.max_health} | "
                f"Resolve: {self.resolve}/{self.max_resolve} | "
                f"Stance: {self.stance}")

    def switch_stance(self):
        """
        Switches Aeron's combat stance, changing the effect of his other abilities.
        """
        if self.state == "Unyielding":
            self.state = "Commanding"
            print(f"{self.name} switches to a Commanding stance, ready to lead the attack!")
        else:
            self.state = "Unyielding"
            print(f"{self.name} switches to an Unyielding stance, focusing on defense!")

    def valiant_strike(self, target):
        """
        A basic melee attack that builds Resolve.
        """
        # For simplicity, we'll use the base attack method and then add resolve
        super().attack(target)
        resolve_gained = 10
        self.resolve = min(self.max_resolve, self.resolve + resolve_gained)
        print(f"{self.name} strikes {target.name} with valor! (+{resolve_gained} Resolve)")

    def lions_roar(self, allies):
        """
        A powerful ability whose effect changes based on Aeron's current stance.
        """
        cost = 50
        if self.resolve >= cost:
            self.resolve -= cost
            print(f"{self.name} lets out a mighty roar!")

            if self.stance == "Unyielding":
                # In defensive stance, the roar grants a defensive buff to allies.
                print("...His roar inspires resilience, granting a defensive shield to his allies!")
                for ally in allies:
                    # Let's simulate a shield by giving temporary bonus defense
                    ally.defense += 10
                    print(f"{ally.name}'s defense was boosted!")
            elif self.stance == "Commanding":
                # In offensive stance, the roar grants an offensive buff.
                print("...His roar ignites courage, boosting the attack power of his allies!")
                for ally in allies:
                    # Let's simulate a damage boost by increasing strength
                    ally.strength += 10
                    print(f"{ally.name}'s strength was boosted!")
        else:
            print(f"{self.name} does not have enough Resolve.")

    def skyfall_charge(self, target):
        """
        An ultimate ability representing a diving attack, leveraging his winged nature.
        """
        cost = 90
        if self.resolve >= cost:
            self.resolve -= cost
            print(f"{self.name} soars into the sky and dives down upon {target.name} in a devastating charge!")
            # High single-target damage
            target.take_damage(150)
        else:
            print(f"{self.name} lacks the Resolve for this attack.")
class Zaia(Player):
    """
    Represents Zaia, a swift and lethal member of the Ɲōvəmîŋāđ.
    She operates as a Rogue/Assassin, specializing in stealth, mobility, and high-precision strikes.
    """
    def __init__(self, name="Zaia", x=0, y=0, z=0):
        super().__init__(name, x, y, z)
        self.health = 130
        self.max_health = 130
        self.aeron_companion_id = None # Would be set to Aeron's unique ID
        self.max_momentum = 100
        self.momentum = 0
        self.is_stealthed = False

    def __str__(self):
        """String representation of Zaia's status."""
        stealth_status = "Active" if self.is_stealthed else "Inactive"
        return (f"{self.name} | Health: {self.health}/{self.max_health} | "
                f"Momentum: {self.momentum}/{self.max_momentum} | "
                f"Stealth: {stealth_status}")

    def swift_strike(self, target):
        """
        A basic, quick attack that generates Momentum.
        """
        damage = 15
        target.take_damage(damage)
        momentum_gained = 15
        self.momentum = min(self.max_momentum, self.momentum + momentum_gained)
        print(f"{self.name} strikes {target.name} with blinding speed for {damage} damage! (+{momentum_gained} Momentum)")

    def shadow_vanish(self):
        """
        Enters a stealth mode, making Zaia invisible to enemies.
        """
        cost = 30
        if self.momentum >= cost:
            self.momentum -= cost
            self.is_stealthed = True
            print(f"{self.name} spends {cost} Momentum to vanish into the shadows.")
            # In-game logic would make her untargetable by most enemies.
        else:
            print(f"{self.name} lacks the Momentum to vanish.")

    def exploit_weakness(self, target):
        """
        A high-damage, precision attack that consumes Momentum and breaks stealth for a bonus.
        """
        cost = 50
        if self.momentum >= cost:
            self.momentum -= cost
            print(f"{self.name} analyzes {target.name} and strikes at a vital point!")

            if self.is_stealthed:
                self.is_stealthed = False # Attacking breaks stealth
                damage = 120
                print(f"...The attack from the shadows is a devastating critical hit for {damage} damage!")
                target.take_damage(damage) # High bonus damage
            else:
                damage = 60
                print(f"...The attack deals {damage} damage.")
                target.take_damage(damage) # Standard high damage
        else:
            print(f"{self.name} does not have enough Momentum to exploit a weakness.")

    def evasive_dash(self):
        """
        An evasive maneuver for repositioning and avoiding damage.
        Likely has a cooldown rather than a resource cost.
        """
        print(f"{self.name} performs a nimble dash, evading incoming attacks.")
        # In-game logic would move her character quickly and grant brief invulnerability.
class DelilahTheDesolate(Player):
    """
    Represents Delilah the Desolate, the embodiment of The Omen and an agent of the Void.
    Born from the darkness expelled from Ingris, she is a being of decay and destruction.
    """
    def __init__(self, name="Delilah the Desolate", x=0, y=0):
        super().__init__(name, x, y)
        self.health = 160
        self.max_health = 160
        self.original_self_id = None # Would be set to Ingris's unique ID
        self.power_source = "The Omen"
        self.max_blight = 100
        self.blight = 25 # Starts with some Blight

    def __str__(self):
        """String representation of Delilah's status."""
        return (f"{self.name} | Health: {self.health}/{self.max_health} | "
                f"Blight: {self.blight}/{self.max_blight}")

    def touch_of_decay(self, target):
        """
        A basic ranged attack that applies a "decay" status effect, dealing damage
        over time and generating Blight.
        """
        print(f"{self.name} touches {target.name}, afflicting them with a decaying curse.")
        # In-game logic would apply a damage-over-time (DoT) effect to the target.
        # As the DoT deals damage, it would generate Blight for Delilah.
        blight_gained = 5
        self.blight = min(self.max_blight, self.blight + blight_gained)
        print(f"({self.name} gains {blight_gained} Blight.)")

    def summon_omen_avatar(self, target):
        """
        Spends Blight to summon a manifestation of The Omen to attack her enemies.
        """
        cost = 60
        if self.blight >= cost:
            self.blight -= cost
            print(f"{self.name} spends Blight to summon a terrifying avatar of The Omen to assault {target.name}!")
            # In-game logic would create a temporary AI-controlled creature.
        else:
            print(f"{self.name} does not have enough Blight to summon an avatar.")

    def voidblight_zone(self):
        """
        An ultimate ability that corrupts a large area of the battlefield.
        Enemies within the area take continuous damage and are weakened.
        """
        cost = 90
        if self.blight >= cost:
            self.blight -= cost
            print(f"{self.name} unleashes her full power, creating a large Voidblight Zone on the ground!")
            print("...Enemies inside are weakened and slowly consumed by decay!")
            # ... logic to create a persistent damaging and debuffing area of effect (AoE) ...
        else:
            print(f"{self.name} lacks the Blight to create a Voidblight Zone.")
class Cirrus(Character):
    """
    Represents Cirrus, the Dragon King of Mîlēhîgh.wørld.
    A powerful and enigmatic ruler, he acts as a mentor and a central figure in the world's power struggles.
    """
    def __init__(self, name="Cirrus the Dragon King", x=0, y=0):
        # Starts in his Humanoid form
        super().__init__(name, x, y, health=250, state="Humanoid")

        self.fathers_id = None # Would be set to Cyrus's unique ID
        self.max_sovereignty = 100
        self.sovereignty = 0

    @property
    def form(self):
        """A property to get his current form from the state."""
        return self.state

    def __str__(self):
        """String representation of Cirrus's status."""
        return (f"{self.name} | Health: {self.health}/{self.max_health} | "
                f"Sovereignty: {self.sovereignty}/{self.max_sovereignty} | "
                f"Form: {self.form}")

    def update(self):
        """
        An update method that could be called each game tick.
        Used here to passively generate Sovereignty.
        """
        # Passively gains Sovereignty over time, representing his authority.
        sovereignty_gain = 0.5
        self.sovereignty = min(self.max_sovereignty, self.sovereignty + sovereignty_gain)
        super().update() # Call parent update if it exists

    def assume_dragon_form(self):
        """
        Transforms Cirrus into his true dragon form, consuming all Sovereignty.
        """
        if self.sovereignty >= self.max_sovereignty:
            self.sovereignty = 0
            self.state = "Dragon"
            print(f"{self.name} unleashes his true power, transforming into a magnificent dragon!")
            # In a real game, this would change his character model, stats, and abilities.
        else:
            print(f"{self.name} has not accumulated enough Sovereignty to transform.")

    def revert_to_humanoid_form(self):
        """
        Reverts Cirrus back to his humanoid form.
        """
        if self.form == "Dragon":
            self.state = "Humanoid"
            print(f"{self.name} returns to his humanoid form.")

    def kings_decree(self, target):
        """
        A commanding ability that marks a target, with different effects based on form.
        """
        if self.form == "Humanoid":
            print(f"{self.name}, in his kingly form, issues a decree against {target.name}, marking them as a priority target!")
            # In-game logic: apply a "vulnerability" debuff to the target.
        elif self.form == "Dragon":
            print(f"{self.name}, in his dragon form, roars a challenge at {target.name}, terrifying them!")
            # In-game logic: apply a "fear" or "defense reduction" debuff.

    def draconic_breath(self, enemies_in_path):
        """
        A powerful breath attack, primarily used in Dragon form.
        """
        if self.form == "Dragon":
            print(f"{self.name} unleashes a torrent of dragon fire!")
            for enemy in enemies_in_path:
                print(f"...The fire engulfs {enemy.name}!")
                # ... logic to apply heavy fire damage ...
        else:
            print(f"{self.name} cannot use his full draconic breath in humanoid form.")
>>>>>>> a85a7267


def run_character_demonstration():
    """
    A new function to demonstrate the unique abilities of the new characters.
    """
    print("\n--- Character Demonstration ---")

    # --- 1. Create Characters and an Enemy ---
    skyix = Skyix(x=0, y=0)
    anastasia = Anastasia(x=2, y=0)
    micah = Micah(x=4, y=0)
    enemy = Enemy(name="Void Beast", x=10, y=0, health=500)
    enemy.attack_damage = 25 # Increase damage to build Fortitude faster

    print("\n--- Initial State ---")
    print(skyix)
    print(anastasia)
    print(micah)
    print(enemy)

    # --- 2. Showcase Abilities ---
    print("\n--- Turn 1: Sky.ix and Anastasia take action ---")
    skyix.deploy_drone()
    anastasia.weave_dream(micah, is_healing=True) # Heal Micah to show support role
    anastasia.weave_dream(enemy, is_healing=False) # Harm the enemy

    print("\n--- Turn 2: Micah takes damage and builds Fortitude ---")
    enemy.attack(micah) # Enemy attacks Micah
    enemy.attack(micah) # Attack again to build more Fortitude
    print(micah)

    print("\n--- Turn 3: Micah retaliates ---")
    micah.activate_adamantine_skin()
    micah.earthen_smash(enemy)
    print(micah)
    print(enemy)

    print("\n--- Turn 4: Sky.ix unleashes a powerful attack ---")
    skyix.cast_spell("void_tech", enemy)
    print(skyix)
    print(enemy)

    print("\n--- Turn 5: Zaia enters the fray ---")
    zaia = Zaia(x=0, y=1)
    print(zaia)
    zaia.swift_strike(enemy)
    zaia.swift_strike(enemy)
    zaia.swift_strike(enemy)
    zaia.swift_strike(enemy)
    zaia.swift_strike(enemy)
    zaia.swift_strike(enemy)
    print(zaia)

    print("\n--- Turn 6: Zaia uses her Momentum ---")
    zaia.shadow_vanish()
    print(zaia)
    zaia.exploit_weakness(enemy)
    print(zaia)
    print(enemy)


    print("\n--- Demonstration Complete ---")


def run_aeron_demonstration():
    """
    A function to demonstrate the unique abilities of Aeron.
    """
    print("\n--- Character Demonstration: Aeron ---")

    # --- 1. Create Characters and an Enemy ---
    aeron = Aeron(x=0, y=0)
    # An ally to demonstrate buffing abilities
    ally = Player(name="Cirrus", x=1, y=0)
    allies = [aeron, ally]
    enemy = Enemy(name="Shadow Mercenary", x=10, y=0, health=300)

    print("\n--- Initial State ---")
    print(aeron)
    print(ally)
    print(enemy)

    # --- 2. Showcase Abilities ---
    print("\n--- Turn 1: Aeron builds Resolve ---")
    aeron.valiant_strike(enemy)
    aeron.valiant_strike(enemy)
    aeron.valiant_strike(enemy)
    aeron.valiant_strike(enemy)
    aeron.valiant_strike(enemy)
    print(aeron)

    print("\n--- Turn 2: Aeron uses his defensive stance ability ---")
    aeron.lions_roar(allies)
    print(aeron)
    print(f"Ally defense is now: {ally.defense}")


    print("\n--- Turn 3: Aeron switches stances and uses his offensive ability ---")
    aeron.switch_stance()
    # Build up resolve again
    aeron.valiant_strike(enemy)
    aeron.valiant_strike(enemy)
    aeron.valiant_strike(enemy)
    aeron.valiant_strike(enemy)
    aeron.valiant_strike(enemy)
    print(aeron)
    aeron.lions_roar(allies)
    print(aeron)
    print(f"Ally strength is now: {ally.strength}")


    print("\n--- Turn 4: Aeron unleashes his ultimate ---")
    # Build up resolve for the ultimate
    aeron.valiant_strike(enemy)
    aeron.valiant_strike(enemy)
    aeron.valiant_strike(enemy)
    aeron.valiant_strike(enemy)
    aeron.valiant_strike(enemy)
    aeron.valiant_strike(enemy)
    aeron.valiant_strike(enemy)
    aeron.valiant_strike(enemy)
    aeron.valiant_strike(enemy)
    print(aeron)
    aeron.skyfall_charge(enemy)
    print(enemy)
    print(aeron)


    print("\n--- Demonstration Complete ---")
def run_delilah_demonstration():
    """
    A function to demonstrate the unique abilities of Delilah the Desolate.
    """
    print("\n--- Character Demonstration: Delilah the Desolate ---")

    # --- 1. Create Delilah and an Enemy ---
    delilah = DelilahTheDesolate(x=0, y=0)
    enemy = Enemy(name="Void Spawn", x=10, y=0, health=200)

    print("\n--- Initial State ---")
    print(delilah)
    print(enemy)

    # --- 2. Showcase Abilities ---
    print("\n--- Turn 1: Delilah generates Blight ---")
    delilah.touch_of_decay(enemy)
    print(delilah)

    print("\n--- Turn 2: Delilah attempts to use an ability without enough Blight ---")
    delilah.summon_omen_avatar(enemy)
    print(delilah)

    print("\n--- Turn 3: Delilah generates more Blight ---")
    # In a real scenario, this would happen over time or through other actions.
    delilah.blight = 70
    print(f"(Delilah's Blight is now {delilah.blight})")
    delilah.summon_omen_avatar(enemy)
    print(delilah)

    print("\n--- Turn 4: Delilah uses her ultimate ability ---")
    delilah.blight = 100
    print(f"(Delilah's Blight is now {delilah.blight})")
    delilah.voidblight_zone()
    print(delilah)


    print("\n--- Demonstration Complete ---")
def run_cirrus_demonstration():
    """
    A function to demonstrate the unique abilities of Cirrus.
    """
    print("\n--- Cirrus Demonstration ---")

    # --- 1. Create Cirrus and an Enemy ---
    cirrus = Cirrus(x=0, y=0)
    enemy1 = Enemy(name="Rebel Captain", x=10, y=0, health=150)
    enemy2 = Enemy(name="Renegade Knight", x=12, y=0, health=180)
    enemies = [enemy1, enemy2]

    print("\n--- Initial State ---")
    print(cirrus)
    print(enemy1)
    print(enemy2)

    # --- 2. Showcase Humanoid Abilities ---
    print("\n--- Turn 1: Cirrus asserts his authority ---")
    cirrus.kings_decree(enemy1)
    cirrus.draconic_breath(enemies) # Should fail in this form

    # --- 3. Build Sovereignty ---
    print("\n--- Building Sovereignty... ---")
    # Simulate time passing to build up his resource
    for _ in range(200):
        cirrus.update()
    print(cirrus)

    # --- 4. Transform and Unleash Dragon Form ---
    print("\n--- Turn 2: Cirrus transforms! ---")
    cirrus.assume_dragon_form()
    print(cirrus)

    # --- 5. Showcase Dragon Abilities ---
    print("\n--- Turn 3: Cirrus uses his dragon abilities ---")
    cirrus.kings_decree(enemy2)
    cirrus.draconic_breath(enemies)

    # --- 6. Revert to Humanoid Form ---
    print("\n--- Turn 4: The Dragon King returns to his mortal guise ---")
    cirrus.revert_to_humanoid_form()
    print(cirrus)

    print("\n--- Cirrus Demonstration Complete ---")


def run_cyrus_demonstration():
    """
    A function to demonstrate the abilities of the new antagonist, Cyrus.
    """
    print("\n--- Cyrus Demonstration ---")

    # --- 1. Create Cyrus and a Player to fight ---
    cyrus = Cyrus(x=10, y=0)
    hero = Player(name="Hero", x=0, y=0)
    # Give the hero more health to survive the demonstration
    hero.health = 250
    hero.max_health = 250

    print("\n--- Initial State ---")
    print(cyrus)
    print(hero)

    # --- 2. Showcase Cyrus's Abilities ---
    print("\n--- Turn 1: Cyrus uses a standard attack and a special ability ---")
    cyrus.attack(hero) # A standard attack
    cyrus.dimensional_rift()
    print(cyrus)
    print(hero)

    print("\n--- Turn 2: Cyrus uses his Worldbreaker Strike ---")
    cyrus.worldbreaker_strike(hero)
    print(cyrus)
    print(hero)

    print("\n--- Turn 3: Cyrus unleashes his ultimate ability ---")
    # We create another player to demonstrate the line attack
    hero2 = Player(name="Sidekick", x=-1, y=0)
    hero2.health = 200
    targets = [hero, hero2]
    # To showcase the ultimate, we'll reset his Tyranny as if he has powered up
    print(f"{cyrus.name} gathers his full power for a final strike!")
    cyrus.tyranny = cyrus.max_tyranny
    cyrus.onalym_purge(targets)
    print(cyrus)
    print(hero)
    print(hero2)

    print("\n--- Cyrus Demonstration Complete ---")


if __name__ == "__main__":
    # run_game() # You can comment this out to only run the character demo
    # run_character_demonstration()
<<<<<<< HEAD
    run_cyrus_demonstration()
=======
    run_aeron_demonstration()
    run_delilah_demonstration()
    run_cirrus_demonstration()
>>>>>>> a85a7267
<|MERGE_RESOLUTION|>--- conflicted
+++ resolved
@@ -811,7 +811,6 @@
             print(f"{self.name} lacks the Fortitude for an Earthen Smash.")
 
 
-<<<<<<< HEAD
 class Cyrus(Enemy):
     """
     Represents Cyrus, the tyrannical ruler from another dimension and father of Cirrus.
@@ -871,7 +870,6 @@
                  target.take_damage(200)
         else:
             print(f"{self.name} has not gathered enough power for the Onalym Purge.")
-=======
 class Aeron(Player):
     """
     Represents Aeron, a noble warrior of Aethelgard and one of the Ɲōvəmîŋāđ.
@@ -1162,7 +1160,6 @@
                 # ... logic to apply heavy fire damage ...
         else:
             print(f"{self.name} cannot use his full draconic breath in humanoid form.")
->>>>>>> a85a7267
 
 
 def run_character_demonstration():
@@ -1426,10 +1423,7 @@
 if __name__ == "__main__":
     # run_game() # You can comment this out to only run the character demo
     # run_character_demonstration()
-<<<<<<< HEAD
     run_cyrus_demonstration()
-=======
     run_aeron_demonstration()
     run_delilah_demonstration()
-    run_cirrus_demonstration()
->>>>>>> a85a7267
+    run_cirrus_demonstration()