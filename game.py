import time
import random
import math

# --- Base Classes ---

class GameObject:
    """
    Base class for all tangible objects in the game world.
    Provides fundamental attributes like name, position, and health.
    """
    def __init__(self, name="GameObject", x=0, y=0, health=100):
        self.name = name
        self.x = int(x)
        self.y = int(y)
        self.health = health
        self.max_health = health
        self.visible = True
        self.solid = True

    def __str__(self):
        return f"{self.name} (HP: {self.health}/{self.max_health})"

    def move(self, dx, dy):
        """Moves the object by the specified amount."""
        self.x += dx
        self.y += dy

    def take_damage(self, damage):
        """Reduces the object's health."""
        self.health -= damage
        print(f"{self.name} takes {damage} damage.")
        if self.health <= 0:
            self.health = 0
            self.die()

    def heal(self, amount):
        """Increases the object's health."""
        self.health = min(self.max_health, self.health + amount)
        print(f"{self.name} heals for {amount} HP.")

    def die(self):
        """
        Handles the object's death. This can be overridden in subclasses.
        """
        self.visible = False
        self.solid = False
        print(f"{self.name} has been defeated.")

# --- Item System ---

class Item:
    """Base class for all items in the game."""
    def __init__(self, name, description):
        self.name = name
        self.description = description

    def __str__(self):
        return f"{self.name}: {self.description}"

class Weapon(Item):
    """A type of item that can be equipped to deal damage."""
    def __init__(self, name, description, damage):
        super().__init__(name, description)
        self.damage = damage

    def __str__(self):
        return f"{self.name} (Weapon, +{self.damage} DMG): {self.description}"

class Consumable(Item):
    """A type of item that can be used once for an effect."""
    def __init__(self, name, description, effect, value):
        super().__init__(name, description)
        self.effect = effect  # e.g., "heal"
        self.value = value

    def __str__(self):
        return f"{self.name} (Consumable, {self.effect} +{self.value}): {self.description}"

    def use(self, character):
        """Applies the consumable's effect to a character."""
        print(f"{character.name} uses {self.name}!")
        if self.effect == "heal":
            character.heal(self.value)
        else:
            print(f"The {self.name} has no effect.")

class Inventory:
    """Manages a character's items."""
    def __init__(self, capacity=20):
        self.items = []
        self.capacity = capacity

    def add_item(self, item):
        """Adds an item to the inventory if there is space."""
        if len(self.items) < self.capacity:
            self.items.append(item)
            print(f"'{item.name}' was added to the inventory.")
            return True
        else:
            print("Inventory is full!")
            return False

    def remove_item(self, item_name):
        """Removes an item from the inventory by name."""
        for item in self.items:
            if item.name.lower() == item_name.lower():
                self.items.remove(item)
                return item
        return None

    def list_items(self):
        """Prints a list of all items in the inventory."""
        if not self.items:
            print("Inventory is empty.")
            return
        print("--- Inventory ---")
        for item in self.items:
            print(f"- {item}")
        print("-----------------")


# --- Ability System ---

class Ability:
    """Base class for all character abilities and skills."""
    def __init__(self, name, description, cost, cost_type):
        self.name = name
        self.description = description
        self.cost = cost
        self.cost_type = cost_type # e.g., "Void Energy", "Fortitude", "Resolve"

    def can_use(self, caster):
        """Checks if the caster has enough resources to use the ability."""
        # This will be implemented in specific character classes.
        print(f"ERROR: can_use() not implemented for {self.name}")
        return False

    def use(self, caster, target):
        """Executes the ability's effect."""
        print(f"ERROR: use() not implemented for {self.name}")

class TargetedDamageAbility(Ability):
    """An ability that deals damage to a single target."""
    def __init__(self, name, description, cost, cost_type, damage):
        super().__init__(name, description, cost, cost_type)
        self.damage = damage

    def use(self, caster, target):
        """Deals damage to the target if the caster can pay the cost."""
        print(f"{caster.name} uses {self.name} on {target.name}!")
        target.take_damage(self.damage)


# --- Character Classes ---

class Character(GameObject):
    """
    UPDATED base class for all characters, with an ability system.
    """
    def __init__(self, name="Character", x=0, y=0, health=100):
        super().__init__(name, x, y, health=health)
        self.inventory = Inventory()
        self.level = 1
        self.xp = 0
        self.xp_to_next_level = 100
        # --- NEW ---
        self.abilities = [] # List of (ability, required_level) tuples
        self.unlocked_abilities = []

    def learn_ability(self, ability):
        """Adds a new ability to the character's unlocked list."""
        if ability not in self.unlocked_abilities:
            # Avoid learning duplicates
            if not any(a.name == ability.name for a in self.unlocked_abilities):
                self.unlocked_abilities.append(ability)
                print(f"{self.name} has learned the ability: {ability.name}!")

    def cast_ability(self, ability_name, target):
        """Finds and uses an unlocked ability."""
        ability_to_cast = next((a for a in self.unlocked_abilities if a.name.lower() == ability_name.lower()), None)

        if ability_to_cast:
            # The specific character class will override this to check resources
            # and deduct costs before calling the ability's use() method.
            print(f"'{ability_name}' is a valid ability, but the base Character class cannot use it.")
        else:
            print(f"{self.name} does not know the ability '{ability_name}'.")

    def gain_xp(self, amount):
        """Gains experience points and checks for level up."""
        self.xp += amount
        print(f"{self.name} gained {amount} XP.")
        # Check for level up after gaining XP
        while self.xp >= self.xp_to_next_level:
            self.xp -= self.xp_to_next_level
            self.level_up()

    def level_up(self):
        """
        UPDATED to handle leveling up and check for new abilities to learn.
        """
        self.level += 1
        self.xp_to_next_level = int(self.xp_to_next_level * 1.5)
        self.max_health += 10
        self.health = self.max_health
        print(f"{self.name} leveled up to Level {self.level}!")

        # --- NEW --- Check for new abilities to learn
        for ability, required_level in self.abilities:
            if self.level >= required_level:
                self.learn_ability(ability)


class Player(Character):
    """
    Represents the player character.
    """
    def __init__(self, name="Player", x=0, y=0):
        super().__init__(name, x, y, health=100)
        self.weapon = None

    def attack(self, target):
        """Attacks another character."""
        damage = self.weapon.damage if self.weapon else 5 # Bare-handed damage
        print(f"{self.name} attacks {target.name}!")
        target.take_damage(damage)

    def equip_weapon(self, weapon):
        """Equips a weapon."""
        if isinstance(weapon, Weapon):
            self.weapon = weapon
            print(f"{self.name} equipped {weapon.name}.")
        else:
            print(f"{weapon.name} is not a weapon.")


class Enemy(Character):
    """
    Represents an enemy character.
    """
    def __init__(self, name="Enemy", x=0, y=0, health=50, damage=10):
        super().__init__(name, x, y, health=health)
        self.damage = damage

    def attack(self, target):
        """Attacks another character."""
        print(f"{self.name} attacks {target.name}!")
        target.take_damage(self.damage)


# --- Specific Character Implementations ---

class Skyix(Character):
    """
    Represents the character Sky.ix, the Bionic Goddess.
    Inherits from Character, adding unique Void-based mechanics.
    """
    def __init__(self, name="Sky.ix the Bionic Goddess", x=0, y=0):
        super().__init__(name, x, y, health=120)
        self.void_energy = 100
        self.max_void_energy = 100
        # Define her potential abilities and the level they unlock
        self.abilities = [
            (TargetedDamageAbility("Void Tech", "Devastating Void attack.", 40, "Void Energy", 60), 1),
            (TargetedDamageAbility("Energy Blast", "A quick energy projectile.", 10, "Void Energy", 25), 3)
        ]
        # Automatically learn level 1 abilities by running the check at initialization
        # We call level_up() directly, but with a "fresh" character, it only
        # runs the ability check, not the full level-up logic.
        self.level_up()

    def __str__(self):
        # Override string representation to include unique resource
        return (f"{self.name} (HP: {self.health}/{self.max_health}, "
                f"Void Energy: {self.void_energy}/{self.max_void_energy})")

    def cast_ability(self, ability_name, target):
        """Skyix's specific implementation for using her abilities."""
        ability_to_cast = next((a for a in self.unlocked_abilities if a.name.lower() == ability_name.lower()), None)

        if ability_to_cast:
            if self.void_energy >= ability_to_cast.cost:
                self.void_energy -= ability_to_cast.cost
                ability_to_cast.use(self, target)
            else:
                print(f"Not enough Void Energy for {ability_to_cast.name}.")
        else:
            print(f"{self.name} does not know the ability '{ability_name}'.")

class Kane(Enemy):
    """A specific enemy character, Kane, for demonstration purposes."""
    def __init__(self, name="Kane", x=0, y=0, health=150):
        super().__init__(name, x, y, health=health, damage=20)


if __name__ == "__main__":
    # --- DEMONSTRATION OF THE ABILITY SYSTEM ---

<<<<<<< HEAD
    print("\n--- Demonstration Complete ---")
def run_delilah_demonstration():
    """
    A function to demonstrate the unique abilities of Delilah the Desolate.
    """
    print("\n--- Character Demonstration: Delilah the Desolate ---")

    # --- 1. Create Delilah and an Enemy ---
    delilah = DelilahTheDesolate(x=0, y=0)
    enemy = Enemy(name="Void Spawn", x=10, y=0, health=200)

    print("\n--- Initial State ---")
    print(delilah)
    print(enemy)

    # --- 2. Showcase Abilities ---
    print("\n--- Turn 1: Delilah generates Blight ---")
    delilah.touch_of_decay(enemy)
    print(delilah)

    print("\n--- Turn 2: Delilah attempts to use an ability without enough Blight ---")
    delilah.summon_omen_avatar(enemy)
    print(delilah)

    print("\n--- Turn 3: Delilah generates more Blight ---")
    # In a real scenario, this would happen over time or through other actions.
    delilah.blight = 70
    print(f"(Delilah's Blight is now {delilah.blight})")
    delilah.summon_omen_avatar(enemy)
    print(delilah)

    print("\n--- Turn 4: Delilah uses her ultimate ability ---")
    delilah.blight = 100
    print(f"(Delilah's Blight is now {delilah.blight})")
    delilah.voidblight_zone()
    print(delilah)


    print("\n--- Demonstration Complete ---")
def run_cirrus_demonstration():
    """
    A function to demonstrate the unique abilities of Cirrus.
    """
    print("\n--- Cirrus Demonstration ---")

    # --- 1. Create Cirrus and an Enemy ---
    cirrus = Cirrus(x=0, y=0)
    enemy1 = Enemy(name="Rebel Captain", x=10, y=0, health=150)
    enemy2 = Enemy(name="Renegade Knight", x=12, y=0, health=180)
    enemies = [enemy1, enemy2]

    print("\n--- Initial State ---")
    print(cirrus)
    print(enemy1)
    print(enemy2)

    # --- 2. Showcase Humanoid Abilities ---
    print("\n--- Turn 1: Cirrus asserts his authority ---")
    cirrus.kings_decree(enemy1)
    cirrus.draconic_breath(enemies) # Should fail in this form

    # --- 3. Build Sovereignty ---
    print("\n--- Building Sovereignty... ---")
    # Simulate time passing to build up his resource
    for _ in range(200):
        cirrus.update()
    print(cirrus)

    # --- 4. Transform and Unleash Dragon Form ---
    print("\n--- Turn 2: Cirrus transforms! ---")
    cirrus.assume_dragon_form()
    print(cirrus)

    # --- 5. Showcase Dragon Abilities ---
    print("\n--- Turn 3: Cirrus uses his dragon abilities ---")
    cirrus.kings_decree(enemy2)
    cirrus.draconic_breath(enemies)

    # --- 6. Revert to Humanoid Form ---
    print("\n--- Turn 4: The Dragon King returns to his mortal guise ---")
    cirrus.revert_to_humanoid_form()
    print(cirrus)

    print("\n--- Cirrus Demonstration Complete ---")


class BachirimBase(Character):
    """
    A base class for members of The Bachirim, the mysterious beings from the
    shattered celestial realm of ƁÅČ̣ĤÎŘØN̈. This class provides the foundational
    abilities and properties common to all Bachirim.
    """
    def __init__(self, name="Nameless Bachirim", x=0, y=0):
        super().__init__(name, x, y, health=150)

        self.home_realm = "ƁÅČ̣ĤÎŘØN̈"
        self.max_aether = 200
        self.aether = self.max_aether

    def __str__(self):
        """String representation of a Bachirim's status."""
        return (f"{self.name} | Health: {self.health}/{self.max_health} | "
                f"Aether: {self.aether}/{self.max_aether} | "
                f"Realm: {self.home_realm}")

    def glimpse_the_fracture(self):
        """
        A foundational ability representing the Bachirim's knowledge of the Verse.
        Child classes can override this with a more specific implementation.
        """
        print(f"{self.name} gazes into the fractured reality, discerning a hidden truth.")
        # In-game logic to provide a tactical advantage, like revealing an invisible enemy.

    def channel_celestial_energy(self, target):
        """
        A foundational ability to channel celestial energy.
        Child classes can implement this as an attack, a shield, or another utility.
        """
        cost = 30
        if self.aether >= cost:
            self.aether -= cost
            print(f"{self.name} channels pure celestial energy at {target.name}.")
        else:
            print(f"{self.name} lacks the Aether to channel this energy.")


def run_bachirim_demonstration():
    """
    A function to demonstrate the abilities of the new BachirimBase class.
    """
    print("\n--- Bachirim Demonstration ---")

    # --- 1. Create a Bachirim and an Enemy ---
    bachirim = BachirimBase(name="Elarion the Star-Gazer", x=0, y=0)
    enemy = Enemy(name="Void Hound", x=5, y=0, health=100)

    print("\n--- Initial State ---")
    print(bachirim)
    print(enemy)

    # --- 2. Showcase Bachirim Abilities ---
    print("\n--- Turn 1: The Bachirim uses its foundational powers ---")
    bachirim.glimpse_the_fracture()
    bachirim.channel_celestial_energy(enemy)
    print(bachirim)

    print("\n--- Turn 2: The Bachirim acts again ---")
    bachirim.channel_celestial_energy(enemy)
    print(bachirim)


    print("\n--- Bachirim Demonstration Complete ---")


def run_cyrus_demonstration():
    """
    A function to demonstrate the abilities of the new antagonist, Cyrus.
    """
    print("\n--- Cyrus Demonstration ---")

    # --- 1. Create Cyrus and a Player to fight ---
    cyrus = Cyrus(x=10, y=0)
    hero = Player(name="Hero", x=0, y=0)
    # Give the hero more health to survive the demonstration
    hero.health = 250
    hero.max_health = 250

    print("\n--- Initial State ---")
    print(cyrus)
    print(hero)

    # --- 2. Showcase Cyrus's Abilities ---
    print("\n--- Turn 1: Cyrus uses a standard attack and a special ability ---")
    cyrus.attack(hero) # A standard attack
    cyrus.dimensional_rift()
    print(cyrus)
    print(hero)

    print("\n--- Turn 2: Cyrus uses his Worldbreaker Strike ---")
    cyrus.worldbreaker_strike(hero)
    print(cyrus)
    print(hero)

    print("\n--- Turn 3: Cyrus unleashes his ultimate ability ---")
    # We create another player to demonstrate the line attack
    hero2 = Player(name="Sidekick", x=-1, y=0)
    hero2.health = 200
    targets = [hero, hero2]
    # To showcase the ultimate, we'll reset his Tyranny as if he has powered up
    print(f"{cyrus.name} gathers his full power for a final strike!")
    cyrus.tyranny = cyrus.max_tyranny
    cyrus.onalym_purge(targets)
    print(cyrus)
    print(hero)
    print(hero2)

    print("\n--- Cyrus Demonstration Complete ---")


def run_nyxar_demonstration():
    """
    A function to demonstrate the abilities of the antagonist, Nyxar.
    """
    print("\n--- Nyxar Demonstration ---")

    # --- 1. Create Nyxar and some heroes to fight ---
    nyxar = Nyxar(x=0, y=0)
    hero1 = Player(name="Aeron", x=10, y=5)
    hero2 = Player(name="Zaia", x=8, y=-5)

    print("\n--- Initial State ---")
    print(nyxar)
    print(hero1)
    print(hero2)

    # --- 2. Showcase Nyxar's Abilities ---
    print("\n--- Turn 1: Nyxar begins to dominate the field ---")
    nyxar.shadow_tether(hero1)
    print(f"(Nyxar's tethered enemies: {[e.name for e in nyxar.tethered_enemies]})")
    nyxar.update() # Simulate a game tick to generate Dominion
    print(nyxar)

    print("\n--- Turn 2: Nyxar extends his influence ---")
    nyxar.shadow_tether(hero2)
    print(f"(Nyxar's tethered enemies: {[e.name for e in nyxar.tethered_enemies]})")

    print("\n...Time passes, Nyxar's dominion grows...")
    for _ in range(5): # Simulate a few more ticks
        nyxar.update()
    print(nyxar)


    print("\n--- Turn 3: Nyxar creates a clone ---")
    nyxar.create_umbral_clone(hero1)
    print(nyxar)

    print("\n--- Turn 4: Nyxar gathers his full power ---")
    # Manually set dominion to max for the ultimate
    nyxar.dominion = 100
    print(nyxar)
    nyxar.worldless_chasm()
    print(nyxar)

    print("\n--- Nyxar Demonstration Complete ---")
def run_era_demonstration():
    """
    A function to demonstrate the abilities of the new antagonist, Era.
    """
    print("\n--- Era Demonstration ---")

    # --- 1. Create Era and a Player to fight ---
    era = Era(x=10, y=0)
    hero = Player(name="Hero", x=0, y=0)
    # Give the hero more health to survive the demonstration
    hero.health = 400
    hero.max_health = 400
    all_heroes = [hero]

    print("\n--- Initial State ---")
    print(era)
    print(hero)

    # --- 2. Showcase Era's Abilities ---
    print("\n--- Turn 1: Era starts spreading corruption ---")
    era.spread_the_void()
    print(era)

    print("\n--- Turn 2: Era attacks with chaotic energy ---")
    era.chaotic_outburst(hero)
    print(era)
    print(hero)

    print("\n--- Turn 3: Era unleashes her ultimate ability ---")
    era.inevitable_collapse(all_heroes)
    print(era)
    print(hero)

    print("\n--- Era Demonstration Complete ---")
def run_omega_one_demonstration():
    """
    A function to demonstrate the unique abilities of Omega.one.
    """
    print("\n--- Character Demonstration: Omega.one ---")

    # --- 1. Create Omega.one and an Enemy ---
    omega_one = OmegaOne(x=0, y=0)
    enemy1 = Enemy(name="Drone Target", x=10, y=0, health=200)
    enemy2 = Enemy(name="Collateral Target", x=12, y=0, health=200)
    enemies = [enemy1, enemy2]
=======
    print("--- ABILITY SYSTEM SIMULATION ---")
>>>>>>> c789bd17

    # 1. Create a character and an enemy
    hero_skyix = Skyix()
    enemy_bandit = Kane(name="Void Bandit", x=1, y=0)
    enemy_bandit.health = 200
    enemy_bandit.max_health = 200


    print(f"\nInitial Status:")
    print(hero_skyix)
    print(enemy_bandit)


    # 2. Use a starting ability
    print("\n--- Level 1 Combat ---")
    # At level 1, Skyix should know "Void Tech"
    hero_skyix.cast_ability("void tech", enemy_bandit)
    print(hero_skyix)
    print(enemy_bandit)

    # 3. Simulate gaining levels to unlock a new ability
    print("\n--- Gaining Levels ---")
    hero_skyix.gain_xp(500) # This should trigger multiple level ups and unlock "Energy Blast"

    print(f"\nUnlocked abilities: {[ability.name for ability in hero_skyix.unlocked_abilities]}")

<<<<<<< HEAD
if __name__ == "__main__":
    # run_game() # You can comment this out to only run the character demo
    # run_character_demonstration()
    run_cyrus_demonstration()
    run_aeron_demonstration()
    run_delilah_demonstration()
    run_cirrus_demonstration()
    run_bachirim_demonstration()
    run_nyxar_demonstration()
    run_era_demonstration()
    run_omega_one_demonstration()
=======
    # 4. Use the newly unlocked ability
    print("\n--- Level 3+ Combat ---")
    hero_skyix.cast_ability("energy blast", enemy_bandit)
    print(hero_skyix)
    print(enemy_bandit)
>>>>>>> c789bd17
<|MERGE_RESOLUTION|>--- conflicted
+++ resolved
@@ -297,7 +297,6 @@
 if __name__ == "__main__":
     # --- DEMONSTRATION OF THE ABILITY SYSTEM ---
 
-<<<<<<< HEAD
     print("\n--- Demonstration Complete ---")
 def run_delilah_demonstration():
     """
@@ -587,9 +586,7 @@
     enemy1 = Enemy(name="Drone Target", x=10, y=0, health=200)
     enemy2 = Enemy(name="Collateral Target", x=12, y=0, health=200)
     enemies = [enemy1, enemy2]
-=======
     print("--- ABILITY SYSTEM SIMULATION ---")
->>>>>>> c789bd17
 
     # 1. Create a character and an enemy
     hero_skyix = Skyix()
@@ -616,7 +613,6 @@
 
     print(f"\nUnlocked abilities: {[ability.name for ability in hero_skyix.unlocked_abilities]}")
 
-<<<<<<< HEAD
 if __name__ == "__main__":
     # run_game() # You can comment this out to only run the character demo
     # run_character_demonstration()
@@ -628,10 +624,8 @@
     run_nyxar_demonstration()
     run_era_demonstration()
     run_omega_one_demonstration()
-=======
     # 4. Use the newly unlocked ability
     print("\n--- Level 3+ Combat ---")
     hero_skyix.cast_ability("energy blast", enemy_bandit)
     print(hero_skyix)
-    print(enemy_bandit)
->>>>>>> c789bd17
+    print(enemy_bandit)