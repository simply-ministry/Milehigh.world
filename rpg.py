--- conflicted
+++ resolved
@@ -898,11 +898,8 @@
             manager.add_node(key, DialogueNode.from_dict(node_data))
         return manager
 
-<<<<<<< HEAD
 # --- 3. UPDATING THE CHARACTER AND GAME ENGINE ---
-=======
 # --- 3. UPDATING THE GAME ENGINE ---
->>>>>>> b258f5c4
 
 class Scene:
     """Holds all the data for a single game area: map, objects, etc."""
