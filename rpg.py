import json
import math
import database # Import the new database module

# --- 1. ALL CORE CLASSES (PASTED FROM PREVIOUS STEPS) ---
# (Includes GameObject, Character, Item, etc.)
# ... (For brevity, imagine all previously defined core classes are here) ...

class GameObject:
    """The base class for all objects in the game world."""
    def __init__(self, name="Object", symbol='?', x=0, y=0, z=0, state=None, health=100, speed=1, visible=True, solid=True, defense=0):
        self.name = name
        self.symbol = symbol
        self.x = x
        self.y = y
        self.z = z
        self.health = health
        self.speed = speed
        self.visible = visible
        self.solid = solid
        self.defense = defense
        self.attributes = {}  # Dictionary for storing additional attributes.
        self.status_effects = {}  # e.g., {'sleep': 6, 'slow': 8}

    def __repr__(self):
        """
        Returns a string representation of the GameObject.  Useful for debugging.
        """
        return f"{self.name}(x={self.x}, y={self.y}, z={self.z}, health={self.health})"

    def distance_to(self, other):
        """
        Calculates the distance to another GameObject.
        Args:
            other (GameObject): The other GameObject.
        Returns:
            float: The distance to the other GameObject.
        """
        dx = self.x - other.x
        dy = self.y - other.y
        dz = self.z - other.z
        return math.sqrt(dx * dx + dy * dy + dz * dz)

    def move(self, dx, dy, dz=0):
        """
        Moves the object by the specified amount.
        Args:
            dx (float): The change in x-coordinate.
            dy (float): The change in y-coordinate.
            dz (float): The change in z-coordinate (for 3D).
        """
        self.x += dx
        self.y += dy
        self.z += dz

    def take_damage(self, damage):
        """
        Reduces the object's health after factoring in defense from stats and equipment.
        Args:
            damage (int): The amount of incoming damage.
        """
        total_defense = self.defense
        # Check if the object has an equipment manager
        if hasattr(self, 'equipment'):
            equipped_stats = self.equipment.get_total_stats()
            total_defense += equipped_stats["defense"]

        if 'armor_break' in self.status_effects:
            print(f"{self.name} is armor broken! Defense is negated.")
            total_defense = 0

        actual_damage = max(0, damage - total_defense)
        self.health -= actual_damage
        if actual_damage > 0:
            print(f"{self.name} takes {actual_damage} damage.")
        else:
            print(f"{self.name}'s defense holds strong!")
        # self.state = state # BUG: 'state' is not defined here. Removed.

    def update_status_effects(self, scene_manager):
        """Updates the duration of all status effects and applies their effects."""
        # Use a copy of keys to allow modification during iteration
        for effect in list(self.status_effects.keys()):
            # The value can be a simple duration (int) or a dict with more info
            if isinstance(self.status_effects[effect], dict):
                # Example: {'vulnerable': {'duration': 2}}
                self.status_effects[effect]['duration'] -= 1
                if self.status_effects[effect]['duration'] <= 0:
                    print(f"{self.name}'s {effect} has worn off.")
                    del self.status_effects[effect]
            else:
                # Example: {'sleep': 6}
                self.status_effects[effect] -= 1
                if self.status_effects[effect] <= 0:
                    print(f"{self.name}'s {effect} has worn off.")
                    del self.status_effects[effect]
        # Apply continuous damage effects after ticking down, so they don't happen on the last turn
        if 'psychic_damage' in self.status_effects:
             damage = 5 # Example damage
             print(f"{self.name} takes {damage} psychic damage.")
             self.take_damage(damage)

        if 'life_drain' in self.status_effects:
            effect_data = self.status_effects['life_drain']
            damage = effect_data['damage_per_turn']
            healer_name = effect_data['heals']
            print(f"{self.name} is drained of {damage} health by {healer_name}.")
            self.take_damage(damage)

            # Find the healer in the scene and heal them
            healer = next((obj for obj in scene_manager.scene.game_objects if obj.name == healer_name), None)
            if healer:
                healed_amount = min(healer.max_health - healer.health, damage)
                healer.health += healed_amount
                if healed_amount > 0:
                    print(f"{healer.name} is healed for {healed_amount} health.")


    def update(self, scene_manager):
        """Placeholder for object-specific logic that runs each turn."""
        self.update_status_effects(scene_manager)


class Character(GameObject):
    """A placeholder class to resolve the NameError.
    This can be fleshed out later if needed."""
    pass


class Interactable(GameObject):
    """Represents objects that can be examined for a description."""
    def __init__(self, name, symbol, x, y, description):
        super().__init__(name, symbol, x, y)
        self.description = description

    def on_examine(self):
        """Returns the description of the object."""
        return self.description

class Character(GameObject):
    """A base class for any entity that can act, fight, and has stats."""
    def __init__(self, name, x=0, y=0, z=0, health=100, speed=1):
        super().__init__(name=name, x=x, y=y, z=z, health=health, speed=speed)
        self.max_health = health

class Player(Character):
    """
    Represents the player character.
    """
    def __init__(self, name="Player", x=0, y=0, z=0):
        super().__init__(name=name, x=x, y=y, z=z, health=100, speed=5)
        self.inventory = []
        self.level = 1
        self.experience = 0
        self.max_health = 100
        self.mana = 100
        self.max_mana = 100
        self.mana_regeneration_rate = 1.5  # Mana per second
        self.strength = 10
        self.dexterity = 10
        self.intelligence = 10
        # --- NEW: Equipment Manager ---
        self.equipment = Equipment(owner=self)

    def attack(self, target):
        """
        Attacks another GameObject, with damage influenced by strength and dexterity.
        Args:
            target (GameObject): The target to attack.
        """
        # --- Evasion Check ---
        if 'evasion' in target.status_effects:
            if random.uniform(0, 100) < 50: # 50% chance to miss against evasion
                print(f"{self.name}'s attack was evaded by {target.name}!")
                return

        # --- Critical Hit/Miss Logic (based on dexterity) ---
        miss_chance = max(0, 5 - self.dexterity / 4)
        if random.uniform(0, 100) < miss_chance:
            print(f"{self.name}'s attack missed {target.name}!")
            return

        crit_chance = 5 + self.dexterity / 2
        is_critical = random.uniform(0, 100) < crit_chance

        # --- Damage Calculation (based on strength and equipment) ---
        equipped_stats = self.equipment.get_total_stats()
        weapon_damage = equipped_stats["damage"]
        strength_bonus = self.strength // 2
        total_damage = weapon_damage + strength_bonus

        attack_source = self.equipment.slots["weapon"].name if self.equipment.slots["weapon"] else "bare hands"

        if is_critical:
            total_damage *= 2  # Double damage on a critical hit
            print(f"CRITICAL HIT! {self.name} attacks {target.name} with {attack_source} for {total_damage} damage.")
        else:
            print(f"{self.name} attacks {target.name} with {attack_source} for {total_damage} damage.")

        target.take_damage(total_damage)

    def equip_item(self, item_name):
        """Finds an item in inventory, equips it, and removes it from inventory."""
        item_to_equip = None
        item_index = -1
        for i, item in enumerate(self.inventory):
            if item.name.lower() == item_name.lower():
                item_to_equip = item
                item_index = i
                break

        if item_to_equip:
            self.equipment.equip(item_to_equip)
            self.inventory.pop(item_index) # Remove from inventory
        else:
            print(f"'{item_name}' not found in inventory.")

    def update(self, scene_manager):
        """
        Updates the player's state, including mana regeneration.
        """
        super().update(scene_manager) # This now handles status effects
        # Turn-based mana regeneration
        self.mana += self.mana_regeneration_rate
        if self.mana > self.max_mana:
            self.mana = self.max_mana

    def pickup_item(self, item):
        """
        Picks up an item. If it's a consumable and one of the same
        name already exists, it stacks. Otherwise, it's added as a new item.
        """
        if isinstance(item, Consumable):
            for inventory_item in self.inventory:
                if inventory_item.name == item.name and isinstance(inventory_item, Consumable):
                    inventory_item.quantity += 1
                    print(f"{self.name} picked up another {item.name}. Quantity: {inventory_item.quantity}")
                    # Make the picked-up object disappear from the world
                    item.visible = False
                    item.solid = False
                    return  # Exit after stacking

        # If no stack was found, or it's not a consumable, add as a new item
        self.inventory.append(item)
        item.visible = False
        item.solid = False
        print(f"{self.name} picked up {item.name}.")

    def use_item(self, item_name):
        """
        Uses an item from the inventory. If the item is a consumable,
        it decreases its quantity and removes it if the quantity is zero.
        """
        for i, item in enumerate(self.inventory):
            if item.name == item_name:
                if isinstance(item, Consumable):
                    item.use(self)  # Apply the effect
                    item.quantity -= 1
                    print(f"{self.name} used a {item.name}. {item.quantity} remaining.")
                    if item.quantity <= 0:
                        self.inventory.pop(i)  # Remove the item if quantity is zero
                        print(f"The last {item.name} was used.")
                    return True # Indicate success
                else:
                    print(f"{self.name} cannot use {item.name} as a consumable.")
                    return False
        print(f"{self.name} does not have '{item_name}' in their inventory.")
        return False

    def gain_experience(self, amount):
        """
        Gains experience points.
        Args:
            amount (int): The amount of experience to gain.
        """
        self.experience += amount
        print(f"{self.name} gained {amount} experience.")
        self.check_level_up()

    def check_level_up(self):
        """
        Checks if the player has enough experience to level up.
        """
        # Example leveling curve: 100 * level * level
        required_experience = 100 * self.level * self.level
        if self.experience >= required_experience:
            self.level += 1
            self.max_health += 10
            self.health = self.max_health # Fully heal on level up.
            self.speed *= 1.1 # Increase speed by 10%
            print(f"{self.name} leveled up to level {self.level}!")

    def cast_spell(self, spell_name, target):
        """Casts a spell, with power influenced by intelligence."""
        if spell_name == "fireball":
            mana_cost = 20
            if self.mana >= mana_cost:
                self.mana -= mana_cost
                spell_damage = 15 + int(self.intelligence * 1.5)
                print(f"{self.name} casts Fireball on {target.name} for {spell_damage} damage!")
                target.take_damage(spell_damage)
            else:
                print(f"{self.name} does not have enough mana to cast Fireball!")
        elif spell_name == "heal":
            mana_cost = 10
            if self.mana >= mana_cost:
                self.mana -= mana_cost
                heal_amount = 10 + self.intelligence
                self.heal(heal_amount)
                print(f"{self.name} casts Heal and recovers {heal_amount} HP.")
            else:
                print(f"{self.name} does not have enough mana to cast Heal!")
        else:
            print(f"{self.name} does not know the spell {spell_name}.")

    def heal(self, amount):
        """Heals the character for a given amount."""
        self.health += amount
        if self.health > self.max_health:
            self.health = self.max_health
        print(f"{self.name} is healed for {amount} HP.")

# --- Anastasia's Class Implementation ---

class Anastasia(Player):
    """
    Implementation of Anastasia the Dreamer.
    Playstyle: Battlefield controller and disruptor.
    """
    def __init__(self, name="Anastasia", x=0, y=0, z=0):
        super().__init__(name=name, x=x, y=y, z=z)
        self.mana = 150
        self.max_mana = 150
        self.health = 100
        self.max_health = 100

        # Unique Mechanic: The Dream Weave
        self.max_dream_weave = 100
        self.dream_weave = 0

        # Lucid Dream State
        self.is_lucid_dream_active = False
        self.lucid_dream_duration = 15 # in game ticks/seconds
        self.lucid_dream_timer = 0

    def update(self, scene_manager):
        """Called every game turn to update Anastasia's state."""
        # First, call the Player's update for mana regen and status effects
        super().update(scene_manager)

        # Passively build a small amount of Dream Weave each turn
        self.build_dream_weave(1) # Build 1 Dream Weave per turn

        if self.is_lucid_dream_active:
            self.lucid_dream_timer -= 1 # Decrement by 1 turn
            if self.lucid_dream_timer <= 0:
                self.is_lucid_dream_active = False
                self.lucid_dream_timer = 0
                print("\n-- Anastasia's Lucid Dream fades. The world returns to normal. --\n")

    def build_dream_weave(self, amount):
        """Increases the Dream Weave meter."""
        if not self.is_lucid_dream_active:
            self.dream_weave += amount
            if self.dream_weave > self.max_dream_weave:
                self.dream_weave = self.max_dream_weave

    def activate_lucid_dream(self):
        """Activates the Lucid Dream state if the meter is full."""
        if self.dream_weave >= self.max_dream_weave:
            print("\n** Anastasia activates LUCID DREAM! The battlefield warps! **\n")
            self.is_lucid_dream_active = True
            self.lucid_dream_timer = self.lucid_dream_duration
            self.dream_weave = 0
            return True
        else:
            print("Dream Weave is not full yet!")
            return False

    # --- ABILITIES ---

    def lulling_whisper(self, targets):
        """Puts target(s) to sleep."""
        cost = 20
        if self.mana < cost:
            print("Not enough mana!")
            return

        self.mana -= cost
        print(f"{self.name} uses Lulling Whisper.")

        if self.is_lucid_dream_active:
            print("The whisper becomes a wave, affecting all targets!")
            for target in targets:
                target.status_effects['sleep'] = 6
                print(f"{target.name} has fallen asleep.")
        else:
            if targets:
                target = targets[0] # Affect only the first target
                target.status_effects['sleep'] = 6
                print(f"{target.name} has fallen asleep.")

        self.build_dream_weave(15)

    def phantasmal_grasp(self, target):
        """Slows a target and deals minor damage over time."""
        cost = 25
        if self.mana < cost:
            print("Not enough mana!")
            return

        self.mana -= cost
        print(f"{self.name} uses Phantasmal Grasp on {target.name}.")

        target.status_effects['slow'] = 8
        target.status_effects['psychic_damage'] = 8 # Represents the DoT effect
        print(f"{target.name} is slowed by shadowy tendrils.")

        if self.is_lucid_dream_active:
            print("The grasp erupts from the target, slowing nearby enemies!")
            # In a real game, you'd find nearby enemies. Here we just simulate it.
            target.status_effects['slow'] += 4

        self.build_dream_weave(15)

    def fleeting_vision(self, allies):
        """Grants evasion and speed to an ally or the whole party."""
        cost = 30
        if self.mana < cost:
            print("Not enough mana!")
            return

        self.mana -= cost
        print(f"{self.name} uses Fleeting Vision.")

        if self.is_lucid_dream_active:
            print("The vision is shared with the entire party!")
            for ally in allies:
                ally.status_effects['evasion'] = 5
                print(f"{ally.name} is granted enhanced evasion!")
        else:
            if allies:
                ally = allies[0] # Affect only the first ally
                ally.status_effects['evasion'] = 5
                print(f"{ally.name} is granted enhanced evasion!")

    def oneiric_collapse(self, enemies, allies):
        """Ultimate Ability: Pulls the battlefield into the Dreamscape."""
        if not self.is_lucid_dream_active:
            print("Must be in Lucid Dream to use Oneiric Collapse!")
            return

        print(f"\n!!! {self.name} unleashes her ultimate: ONEIRIC COLLAPSE !!!")
        print("The area is pulled into the Dreamscape!")

        for enemy in enemies:
            enemy.status_effects['confusion'] = 10
            enemy.status_effects['armor_break'] = 10
            print(f"{enemy.name} is confused and vulnerable!")

        for ally in allies:
            ally.status_effects['empowered'] = 10 # Simulate faster cooldowns
            print(f"{ally.name} feels empowered by the dream!")

        self.is_lucid_dream_active = False
        self.lucid_dream_timer = 0


# --- (Continuing from the previous Python classes) ---
import random # Import the random library for her ultimate ability

class Reverie(Player):
    """
    Represents Reverie, a powerful and unpredictable Mage/Controller.
    She builds a unique resource, Enigma, by casting spells, which she then
    unleashes in a powerful, random ultimate attack.
    """

    def __init__(self, name="Reverie", x=0, y=0, z=0):
        # Initialize the parent Player class with Reverie's stats
        super().__init__(name, x, y, z)
        self.health = 110
        self.max_health = 110
        self.mana = 150   # Standard mana pool for her basic spells
        self.max_mana = 150

        # Reverie's unique resource
        self.enigma = 0
        self.max_enigma = 100

        # Her elemental spells build Enigma
        self.spells = {}
        self.spells["fire_blast"] = {"cost": 30, "damage": 25}
        self.spells["ice_shard"] = {"cost": 20, "damage": 15}
        self.spells["lightning_jolt"] = {"cost": 25, "damage": 20}

    def cast_spell(self, spell_name, target):
        """
        Casts one of her elemental spells.
        This consumes mana, deals damage to the target, and builds Enigma.
        """
        if spell_name in self.spells:
            spell = self.spells[spell_name]
            if self.mana >= spell["cost"]:
                self.mana -= spell["cost"]
                target.take_damage(spell["damage"])

                # Casting a spell builds Enigma, proportional to mana cost
                enigma_gain = spell["cost"] // 2
                self.enigma = min(self.max_enigma, self.enigma + enigma_gain)

                print(f"{self.name} casts {spell_name} on {target.name}, dealing {spell['damage']} damage.")
                print(f"{self.name} gains {enigma_gain} Enigma. (Total: {self.enigma}/{self.max_enigma})")
                return True
            else:
                print(f"{self.name} does not have enough mana for {spell_name}.")
                return False
        else:
            # This is a bit of a hack to reuse the parent's cast_spell method.
            # In a real refactor, we would make the spell system more robust.
            super().cast_spell(spell_name, target)
            return False

    def chaos_unleashed(self, target):
        """
        Unleashes her ultimate ability when Enigma is at max.
        Consumes all Enigma for a powerful, random effect.
        """
        if self.enigma >= self.max_enigma:
            print(f"{self.name} unleashes CHAOS UNLEASHED!")
            self.enigma = 0  # Reset Enigma after use

            # Determine the random, powerful effect
            possible_effects = [
                "massive_damage",
                "full_heal_and_mana",
                "double_damage_debuff",
                "mana_drain"
            ]
            effect = random.choice(possible_effects)

            if effect == "massive_damage":
                damage = random.randint(100, 200)
                print(f"A torrent of pure chaotic energy strikes {target.name} for {damage} damage!")
                target.take_damage(damage)
            elif effect == "full_heal_and_mana":
                print(f"The chaotic energy surges inward, restoring {self.name} to full power!")
                self.health = self.max_health
                self.mana = self.max_mana
            elif effect == "double_damage_debuff":
                print(f"The chaotic energy latches onto {target.name}, making them vulnerable.")
                # The take_damage method already checks for and applies this effect
                if "vulnerable" in target.status_effects:
                    target.status_effects["vulnerable"]["duration"] += 2
                else:
                    target.status_effects["vulnerable"] = {"duration": 2}
            elif effect == "mana_drain":
                drained_mana = 0
                if hasattr(target, 'mana'):
                    drained_mana = target.mana
                    target.mana = 0
                print(f"{self.name} drains all of {target.name}'s {drained_mana} mana!")
                self.mana = min(self.max_mana, self.mana + drained_mana)

            return True
        else:
            print(f"{self.name} needs more Enigma to use Chaos Unleashed. ({self.enigma}/{self.max_enigma})")
            return False

# --- Nyxar's Class Implementation ---

class Nyxar(Player):
    """
    Implementation of Nyxar, the Void-Touched.
    Playstyle: High-risk, high-reward glass cannon who uses his own health
               and a unique resource, Dominion, to fuel his powerful abilities.
    """
    def __init__(self, name="Nyxar", x=0, y=0, z=0):
        super().__init__(name=name, x=x, y=y, z=z)
        self.health = 80  # Lower base health
        self.max_health = 80
        self.mana = 0 # Nyxar does not use Mana
        self.max_mana = 0

        # Unique Mechanic: Dominion
        self.dominion = 0
        self.max_dominion = 100

        # Unique Mechanic: Abyssal Aegis Shield
        self.aegis_shield_hp = 0

    def take_damage(self, damage):
        """
        Nyxar's version of take_damage, which first passes damage to his
        Abyssal Aegis shield if it's active. Also generates Dominion.
        """
        # Generate Dominion when taking damage
        self.gain_dominion(damage // 2)

        if self.aegis_shield_hp > 0:
            absorbed = min(self.aegis_shield_hp, damage)
            self.aegis_shield_hp -= absorbed
            damage -= absorbed
            print(f"Abyssal Aegis absorbs {absorbed} damage!")
            if self.aegis_shield_hp <= 0:
                print("The aegis shatters!")

        # Call the original take_damage for any remaining damage
        if damage > 0:
            super().take_damage(damage)

    def gain_dominion(self, amount):
        """Increases Nyxar's Dominion, capped at max_dominion."""
        self.dominion = min(self.max_dominion, self.dominion + amount)
        print(f"{self.name} gains {amount} Dominion. (Total: {self.dominion}/{self.max_dominion})")

    def spend_health(self, amount):
        """A helper method for abilities that cost health."""
        if self.health > amount:
            self.health -= amount
            print(f"{self.name} sacrifices {amount} health.")
            return True
        else:
            print(f"Not enough health to use this ability!")
            return False

    # --- ABILITIES (Cost Health, Generate/Use Dominion) ---

    def sanguine_strike(self, target):
        """A powerful melee strike that costs health but generates significant Dominion."""
        cost = 10
        if self.spend_health(cost):
            damage = 25 + self.strength # High base damage
            print(f"{self.name} uses Sanguine Strike on {target.name}!")
            target.take_damage(damage)
            self.gain_dominion(20) # High Dominion gain
            return True
        return False

    def abyssal_aegis(self):
        """Creates a temporary shield by sacrificing health."""
        cost = 15
        if self.spend_health(cost):
            shield_amount = 30
            self.aegis_shield_hp += shield_amount
            print(f"{self.name} summons an Abyssal Aegis, gaining {shield_amount} shield HP.")
            self.gain_dominion(10)
            return True
        return False

    def void_lash(self, target):
        """A ranged attack that damages and slows the target."""
        cost = 5
        if self.spend_health(cost):
            damage = 15
            print(f"{self.name} lashes out with void energy at {target.name}!")
            target.take_damage(damage)
            target.status_effects['slow'] = 4 # Apply a 4-turn slow
            print(f"{target.name} is slowed by the void.")
            self.gain_dominion(15)
            return True
        return False

    def reign_of_chaos(self, scene_manager):
        """
        Ultimate Ability: Consumes all Dominion to deal massive damage to all
        enemies in the scene and apply a life-draining effect.
        """
        if self.dominion >= self.max_dominion:
            print(f"\n!!! {self.name} unleashes his ultimate: REIGN OF CHAOS !!!")
            cost = self.dominion
            self.dominion = 0

            # Damage is proportional to the Dominion spent
            damage = cost * 2

            # Find all enemies in the scene and apply the effect
            enemies = [obj for obj in scene_manager.scene.game_objects if isinstance(obj, Enemy)]
            print(f"A wave of chaotic energy erupts, striking all enemies for {damage} damage!")
            for enemy in enemies:
                enemy.take_damage(damage)
                # Apply a life drain effect
                enemy.status_effects['life_drain'] = {'duration': 3, 'damage_per_turn': 10, 'heals': self.name}
                print(f"{enemy.name} is afflicted with life drain!")

            return True
        else:
            print(f"Not enough Dominion for Reign of Chaos. ({self.dominion}/{self.max_dominion})")
            return False


class Enemy(Character):
    """
    Represents an enemy character.
    """
    def __init__(self, name="Enemy", x=0, y=0, z=0, type="Generic"):
        super().__init__(name=name, x=x, y=y, z=z, health=50, speed=2)
        self.type = type  # e.g., "Goblin", "Orc", "Dragon"
        self.attack_damage = 10
        self.aggro_range = 10  # Range at which the enemy will start attacking.
        self.xp_value = 0

    def attack(self, target):
        """
        Attacks another GameObject.
        Args:
            target (GameObject): The target to attack.
        """
        print(f"{self.name} attacks {target.name} for {self.attack_damage} damage.")
        target.take_damage(self.attack_damage)

    def update(self, scene_manager):
        """
        Updates the enemy's state each turn.
        Args:
            scene_manager (SceneManager): The manager for the current scene.
        """
        super().update(scene_manager) # Handles status effects

        if 'sleep' in self.status_effects:
            print(f"{self.name} is asleep and cannot act.")
            return

        player = scene_manager.scene.player_character
        if self.distance_to(player) < self.aggro_range:
            # Attack the player if close enough.
            if self.distance_to(player) < 1.5:  # Attack range
                self.attack(player)
            else:
                # Move towards the player
                dx = player.x - self.x
                dy = player.y - self.y
                # Basic integer-based movement for a grid
                if abs(dx) > abs(dy):
                    self.move(1 if dx > 0 else -1, 0)
                else:
                    self.move(0, 1 if dy > 0 else -1)


class Troll(Enemy):
    """
    Represents a Troll enemy with health regeneration.
    """
    def __init__(self, name="Troll", x=0, y=0, z=0, type="Troll"):
        super().__init__(name=name, x=x, y=y, z=z, type=type)
        # Trolls are tougher and stronger than generic enemies
        self.health = 80
        self.max_health = 80
        self.attack_damage = 15
        self.regeneration_rate = 5 # Regenerates 5 HP per turn

    def update(self, scene_manager):
        """
        Updates the Troll's state, including its health regeneration.
        """
        super().update(scene_manager) # Run base enemy logic first
        if self.health > 0 and self.health < self.max_health:
            self.health += self.regeneration_rate
            if self.health > self.max_health:
                self.health = self.max_health
            print(f"{self.name} regenerates {self.regeneration_rate} health!")


# --- Item System ---

class Item(GameObject):
    """Base class for all items (weapons, consumables, armor, etc.)."""
    def __init__(self, name, description, x=0, y=0, z=0):
        # Items are not visible or solid by default, as they are usually in an inventory.
        super().__init__(name=name, x=x, y=y, z=z, visible=False, solid=False)
        self.description = description

    def __str__(self):
        return f"{self.name}: {self.description}"

class Weapon(Item):
    """Represents a weapon that can be equipped."""
    def __init__(self, name, description, damage, weapon_type="Melee"):
        super().__init__(name, description)
        self.damage = damage
        self.weapon_type = weapon_type

    def __str__(self):
        return f"{self.name} (Weapon, {self.damage} DMG): {self.description}"

class Consumable(Item):
    """Represents a consumable item that can be used for an effect."""
    def __init__(self, name, description, effect="None"):
        super().__init__(name, description)
        self.effect = effect
        self.quantity = 1

    def use(self, target):
        """Applies the consumable's effect to the target."""
        print(f"Using {self.name} on {target.name}.")

class HealthPotion(Consumable):
    """A potion that restores health."""
    def __init__(self, name="Health Potion", description="A potion that restores 20 HP.", amount=20):
        super().__init__(name, description, effect=f"Heals {amount} HP")
        self.amount = amount

    def use(self, target):
        """Heals the target."""
        super().use(target)
        target.heal(self.amount)
        print(f"{target.name} restored {self.amount} HP.")

class ManaPotion(Consumable):
    """A potion that restores mana."""
    def __init__(self, name="Mana Potion", description="A potion that restores 30 Mana.", amount=30):
        super().__init__(name, description, effect=f"Restores {amount} Mana")
        self.amount = amount

    def use(self, target):
        """Restores mana to the target."""
        super().use(target)
        if hasattr(target, 'mana'):
            target.mana = min(target.max_mana, target.mana + self.amount)
            print(f"{target.name} restored {self.amount} Mana.")
        else:
            print(f"{target.name} has no mana to restore.")

class Armor(Item):
    """A type of item that can be equipped to provide defense."""
    def __init__(self, name, description, defense):
        super().__init__(name, description)
        self.defense = defense

    def __str__(self):
        return f"{self.name} (Armor, +{self.defense} DEF): {self.description}"

class Equipment:
    """Manages a character's equipped items in different slots."""
    def __init__(self, owner):
        self.owner = owner
        self.slots = {
            "weapon": None,
            "shield": None,
            "armor": None
        }

    def equip(self, item):
        """Equips an item into the appropriate slot."""
        if isinstance(item, Weapon):
            self.slots["weapon"] = item
            print(f"{self.owner.name} equips the {item.name}.")
        elif isinstance(item, Armor):
            # For simplicity, we'll assume any armor goes in the 'armor' slot.
            # A more complex system could have slots for head, chest, legs, etc.
            self.slots["armor"] = item
            print(f"{self.owner.name} equips the {item.name}.")
        # We can create a 'Shield' class later if needed.
        else:
            print(f"'{item.name}' is not an equippable item.")

    def get_total_stats(self):
        """Calculates the total stat bonuses from all equipped items."""
        total_damage = self.slots["weapon"].damage if self.slots["weapon"] else 0
        total_defense = self.slots["armor"].defense if self.slots["armor"] else 0
        return {"damage": total_damage, "defense": total_defense}

    def display(self):
        print(f"--- {self.owner.name}'s Equipment ---")
        for slot, item in self.slots.items():
            print(f"- {slot.capitalize()}: {'Empty' if not item else item.name}")
        print("--------------------")
# --- 2. NEW Dialogue System Classes ---

class DialogueNode:
    """Represents a single piece of dialogue and potential player choices."""
    def __init__(self, text, character_name="Narrator", options=None):
        self.text = text
        self.character_name = character_name
        self.options = options if options else {}

    def to_dict(self):
        return {
            "text": self.text,
            "character_name": self.character_name,
            "options": self.options,
        }

    @classmethod
    def from_dict(cls, data):
        return cls(
            text=data.get("text"),
            character_name=data.get("character_name", "Narrator"),
            options=data.get("options"),
        )

class DialogueManager:
    """Controls the flow of a single conversation."""
    def __init__(self, start_node_key="start"):
        self.nodes = {}
        self.current_node_key = start_node_key

    def add_node(self, key, node):
        self.nodes[key] = node

    def get_current_node(self):
        return self.nodes.get(self.current_node_key)

    def select_option(self, choice_index):
        node = self.get_current_node()
        if node and node.options:
            option_keys = list(node.options.values())
            if 0 <= choice_index < len(option_keys):
                self.current_node_key = option_keys[choice_index]
                return True
        return False

    def to_dict(self):
        # This is kept ONLY for serializing dialogue to the database, not for general save/load.
        return {
            "nodes": {key: node.to_dict() for key, node in self.nodes.items()},
            "current_node_key": self.current_node_key,
        }

    @classmethod
    def from_dict(cls, data):
        # This is kept ONLY for deserializing dialogue from the database.
        manager = cls(start_node_key=data.get("current_node_key", "start"))
        nodes_data = data.get("nodes", {})
        for key, node_data in nodes_data.items():
            manager.add_node(key, DialogueNode.from_dict(node_data))
        return manager

# --- 3. UPDATING THE CHARACTER AND GAME ENGINE ---
# --- 3. UPDATING THE GAME ENGINE ---

class Scene:
    """Holds all the data for a single game area: map, objects, etc."""
    def __init__(self, name, width=40, height=10):
        self.name = name
        self.width = width
        self.height = height
        self.game_objects = []
        self.player_character = None

    def add_object(self, obj):
        self.game_objects.append(obj)

    def set_player(self, player):
        self.player_character = player
        self.add_object(player)

    def get_object_at(self, x, y):
        for obj in self.game_objects:
            if obj.x == x and obj.y == y:
                return obj
        return None

class Game:
    def __init__(self, width=40, height=10):
        self.width = width
        self.height = height
        self.message_log = []
        self.turn_taken = False
        self.game_over = False
        self.in_conversation = False
        self.dialogue_manager = None

    def log_message(self, message):
        self.message_log.append(message)
        if len(self.message_log) > 5:
            self.message_log.pop(0)

    def handle_input(self, scene_manager):
        """Handles player input and game commands."""
        player = scene_manager.scene.player_character
        if self.in_conversation:
            choice = input("Choose an option (number): ")
            if choice.isdigit() and self.dialogue_manager.select_option(int(choice) - 1):
                pass
            else:
                self.log_message("Invalid choice.")
            self.turn_taken = True
            return

        command = input("Action: ").lower().strip()
        parts = command.split()
        action = parts[0] if parts else ""

        if action == "move" and len(parts) > 1:
            direction = parts[1]
            dx, dy = 0, 0
            if direction in ["w", "up"]: dy = -1
            elif direction in ["s", "down"]: dy = 1
            elif direction in ["a", "left"]: dx = -1
            elif direction in ["d", "right"]: dx = 1

            new_x, new_y = player.x + dx, player.y + dy

            if 0 <= new_x < self.width and 0 <= new_y < self.height:
                target = scene_manager.scene.get_object_at(new_x, new_y)
                if not target or not getattr(target, 'solid', False):
                    player.x = new_x
                    player.y = new_y
                    self.turn_taken = True
                else:
                    self.log_message(f"You can't move there. {target.name} is in the way.")
            else:
                self.log_message("You can't move off the map.")

        elif action == "examine":
            target_name = " ".join(parts[1:]) if len(parts) > 1 else None
            found_something = False
            if target_name:
                # Examine a specific object by name
                target = next((obj for obj in scene_manager.scene.game_objects if isinstance(obj, Interactable) and obj.name.lower() == target_name.lower()), None)
                if target:
                    self.log_message(f"{target.name}: {target.on_examine()}")
                    found_something = True
                else:
                    self.log_message(f"There is no '{target_name}' to examine.")
            else:
                # Examine nearby objects
                for obj in scene_manager.scene.game_objects:
                    if isinstance(obj, Interactable) and player.distance_to(obj) < 1.5:
                        self.log_message(f"{obj.name}: {obj.on_examine()}")
                        found_something = True
                        break # Only examine one nearby thing
                if not found_something:
                    self.log_message("There is nothing nearby to examine.")
            self.turn_taken = True

        elif action == "talk" and len(parts) > 1:
            target_name = " ".join(parts[1:])
            target = next((obj for obj in scene_manager.scene.game_objects if obj.name.lower() == target_name.lower()), None)
            if target and hasattr(target, 'dialogue') and target.dialogue:
                if player.distance_to(target) <= 2:
                    self.start_conversation(target.dialogue)
                else:
                    self.log_message(f"You are too far away to talk to {target.name}.")
            else:
                self.log_message(f"'{target_name}' has nothing to say or isn't here.")
            self.turn_taken = True

        elif action == "attack" and len(parts) > 1:
            target_name = " ".join(parts[1:])
            target = next((obj for obj in scene_manager.scene.game_objects if isinstance(obj, Enemy) and obj.name.lower() == target_name.lower() and obj.health > 0), None)
            if target:
                player.attack(target)
            else:
                self.log_message(f"There is no one to attack named '{target_name}'.")
            self.turn_taken = True

        elif action == "equip" and len(parts) > 1:
            item_name = " ".join(parts[1:])
            player.equip_item(item_name)
            self.turn_taken = True

        elif action == "use" and len(parts) > 1:
            item_name = " ".join(parts[1:])
            player.use_item(item_name)
            self.turn_taken = True

        elif action == "status":
            self.log_message(f"{player.name} - HP: {player.health}/{player.max_health}, Mana: {int(player.mana)}/{player.max_mana}")
            for obj in scene_manager.scene.game_objects:
                if isinstance(obj, Enemy) and obj.health > 0:
                     self.log_message(f"{obj.name} - HP: {obj.health}")
            self.turn_taken = False # Does not consume a turn

        elif action == "quit":
            self.game_over = True
        else:
            self.log_message("Unknown command. Try: move [w/a/s/d], talk [name], examine [name], attack [name], equip [item], use [item], status, quit")

    def start_conversation(self, dialogue_manager):
        """Initiates a conversation."""
        self.in_conversation = True
        self.dialogue_manager = dialogue_manager
        self.log_message("A conversation begins.")

    def end_conversation(self):
        """Ends the current conversation."""
        self.in_conversation = False
        self.dialogue_manager = None
        self.log_message("The conversation ends.")

    def draw(self, scene):
        """Draws the game state to the console."""
        # Clear screen
        print("\033c", end="")

        print(f"--- {scene.name} ---")

        if self.in_conversation:
            node = self.dialogue_manager.get_current_node()
            if not node:
                self.end_conversation()
                # Fall through to draw the map on the turn the conversation ends
            else:
                print(f"\n--- Conversation with {node.character_name} ---")
                print(f"> \"{node.text}\"")
                if node.options:
                    for i, option_text in enumerate(node.options.keys()):
                        print(f"  {i+1}. {option_text}")
                else:
                    # If there are no options, the conversation ends on the next player input
                    self.end_conversation()
                # Don't draw map while in conversation
                return

        # --- Draw Map ---
        grid = [['.' for _ in range(self.width)] for _ in range(self.height)]
        for obj in sorted(scene.game_objects, key=lambda o: 0 if isinstance(o, Character) else -1):
             if 0 <= obj.x < self.width and 0 <= obj.y < self.height:
                grid[obj.y][obj.x] = obj.symbol

        for row in grid:
            print(" ".join(row))

        # --- Draw Player Status and Message Log ---
        player = scene.player_character
        print("-" * (self.width * 2 - 1))
        print(f"{player.name} | Health: {player.health}/{player.max_health}")
        print("-- Messages --")
        for msg in self.message_log:
            print(f"- {msg}")
        print("-" * (self.width * 2 - 1))


class SceneManager:
    """Base class for controlling scenes, events, and game logic."""
    def __init__(self, scene, game, setup_scene=True):
        self.scene = scene
        self.game = game
        self.is_running = True
        if setup_scene:
            self.setup()

    def setup(self):
        """Initializes the scene with objects, characters, etc."""
        raise NotImplementedError

    def update(self):
        """Runs every game loop, checking for win/loss conditions, etc."""
        pass

    def run(self):
        """Main game loop for this scene."""
        while not self.game.game_over and self.is_running:
            self.game.draw(self.scene)
            if self.game.game_over: break

            self.game.turn_taken = False
            while not self.game.turn_taken and not self.game.game_over:
                self.game.handle_input(self)

            # --- AI and World Turn ---
            if self.game.turn_taken and not self.game.game_over:
                # Update all other objects in the scene
                for obj in self.scene.game_objects:
                    if obj is not self.scene.player_character:
                        obj.update(self)

class Aeron(Player):
    """A placeholder class for the character Aeron."""
    def __init__(self, name="Aeron", x=0, y=0, z=0):
        super().__init__(name, x, y, z)
        self.symbol = '@'
        data = database.get_character_data(name)
        if data:
            self.health = data['health']
            self.max_health = data['health']
            self.mana = data['mana']
            self.max_mana = data['mana']
            self.strength = data['strength']
            self.dexterity = data['agility']
            self.intelligence = data['intelligence']

class Kane(Enemy):
    """A placeholder class for the enemy Kane."""
    def __init__(self, name="Kane", x=0, y=0, z=0, type="Boss"):
        super().__init__(name, x, y, z, type)
        self.symbol = 'K'
        data = database.get_character_data(name)
        if data:
            self.health = data['health']
            self.max_health = data['health']
            # Assuming attack_damage is derived from strength for now
            self.attack_damage = data['strength']
            self.xp_value = 500

class AethelgardBattle(SceneManager):
    """A specific scene manager for the Aeron vs. Kane fight."""
    def setup(self):
        """Sets up the characters, items, and quest for this specific battle."""
        # Create characters
        player = Aeron(name="Aeron", x=5, y=5)
        enemy = Kane(name="Kane", x=10, y=5)

        # Give player items
        item_data = database.get_item_data("Valiant Sword")
        if item_data:
            weapon_data = database.get_weapon_data(item_data['item_id'])
            if weapon_data:
                player.pickup_item(Weapon(item_data['name'], item_data['description'], weapon_data['damage']))

        item_data = database.get_item_data("Aethelgard Plate")
        if item_data:
            armor_data = database.get_armor_data(item_data['item_id'])
            if armor_data:
                player.pickup_item(Armor(item_data['name'], item_data['description'], armor_data['defense']))


        # A simple quest system could be added to the Player class later
        # player.journal.add_quest(Quest("The Sibling Rivalry", "Defeat Kane.", [{'type': 'defeat', 'target': 'Kane', 'current': 0, 'required': 1}]))

        # Add a test interactable object
        ancient_statue = Interactable(
            name="Ancient Statue",
            x=5,
            y=4,
            symbol='S',
            description="The statue depicts a forgotten king. A faint inscription reads: 'Only the worthy may pass.'"
        )

        # Add them to the scene
        self.scene.set_player(player)
        self.scene.add_object(enemy)
        self.scene.add_object(ancient_statue)
        self.game.log_message("Aethelgard stands silent. Your brother, Kane, awaits.")
        self.game.log_message("You feel the weight of the Aethelgard Plate. Type 'equip Aethelgard Plate' to wear it.")
        if self.game.turn_taken:
            # AI turn logic would go here
            for obj in self.scene.game_objects:
                obj.update(self)

        self.update() # Check for scene-specific win/loss conditions


class TrollCaveScene(SceneManager):
    """A scene for fighting a troll."""
    def setup(self):
        player = Aeron(name="Hero", x=5, y=5)
        player.pickup_item(Weapon("Mighty Axe", "An axe fit for a troll slayer.", 30))
        player.equip_item("Mighty Axe")

        troll = Troll(name="Cave Troll", x=8, y=5)
        troll.symbol = 'T'

        self.scene.set_player(player)
        self.scene.add_object(troll)
        self.game.log_message("A massive Cave Troll blocks the path!")


# --- Dialogue and Scene Setup ---

# --- 5. SCRIPTING THE ANASTASIA & REVERIE DIALOGUE ---

class FirstMeetingScene(SceneManager):
    """A scene where Anastasia and Reverie meet for the first time."""
    def setup(self):
        player = Anastasia(name="Anastasia", x=5, y=5)
        npc = Reverie(name="Reverie", x=7, y=5)

        # Create the dialogue tree for Reverie
        reverie_dialogue = DialogueManager()
        reverie_dialogue.add_node("start", DialogueNode(
            "Another one drawn by these old stones. You have the look of a believer. Are you one of the ten the prophecy speaks of?",
            "Reverie",
            {"I am. My name is Anastasia.": "anastasia_intro", "Who's asking?": "who_asking"}
        ))
        reverie_dialogue.add_node("anastasia_intro", DialogueNode(
            "Anastasia the Dreamer. I've heard the whispers. They say you're meant to lead us. I remain unconvinced.",
            "Reverie" # Ends conversation
        ))
        reverie_dialogue.add_node("who_asking", DialogueNode(
            "Someone who finds prophecies to be... unreliable. I am Reverie. Now, answer the question.",
            "Reverie",
            {"I am Anastasia. And we need to work together.": "anastasia_intro"}
        ))
        npc.dialogue = reverie_dialogue

        self.scene.set_player(player)
        self.scene.add_object(npc)
        self.game.log_message("You approach a skeptical-looking woman leaning against a monolith.")

# --- 6. RUNNING THE DIALOGUE SCENE ---
if __name__ == "__main__":
    # Initialize the database first
    database.init_db()

    # --- Game Start ---
<<<<<<< HEAD
    print("Starting a new game.")
    game_engine = Game()
    battle_scene = Scene("Aethelgard")
    battle_manager = AethelgardBattle(battle_scene, game_engine)

    if battle_manager:
        battle_manager.run()
=======
    # Check for a command-line argument to load a game
    import sys
    if len(sys.argv) > 2 and sys.argv[1] == 'load':
        save_name = sys.argv[2]
        print(f"Attempting to load game from slot: {save_name}")
        scene_manager = database.load_game(save_name)
        if not scene_manager:
            print(f"Could not load '{save_name}'. Starting a new game.")
            # Fallback to new game if load fails
            game_engine = Game()
            troll_scene = Scene("Troll Cave")
            scene_manager = TrollCaveScene(troll_scene, game_engine)
    else:
        # Start a new game by default
        print("Starting a new game.")
        game_engine = Game()
        troll_scene = Scene("Troll Cave")
        scene_manager = TrollCaveScene(troll_scene, game_engine)


    if scene_manager:
        scene_manager.run()
>>>>>>> c1c9d38f
        print("Game over.")<|MERGE_RESOLUTION|>--- conflicted
+++ resolved
@@ -1286,7 +1286,6 @@
     database.init_db()
 
     # --- Game Start ---
-<<<<<<< HEAD
     print("Starting a new game.")
     game_engine = Game()
     battle_scene = Scene("Aethelgard")
@@ -1294,7 +1293,6 @@
 
     if battle_manager:
         battle_manager.run()
-=======
     # Check for a command-line argument to load a game
     import sys
     if len(sys.argv) > 2 and sys.argv[1] == 'load':
@@ -1317,5 +1315,4 @@
 
     if scene_manager:
         scene_manager.run()
->>>>>>> c1c9d38f
         print("Game over.")