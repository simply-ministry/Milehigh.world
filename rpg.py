--- conflicted
+++ resolved
@@ -128,7 +128,6 @@
         """Returns the description of the object."""
         return self.description
 
-<<<<<<< HEAD
     def to_dict(self):
         data = super().to_dict()
         data["description"] = self.description
@@ -144,7 +143,6 @@
             description=data.get("description"),
         )
 
-=======
 class Player(GameObject):
     """
     Represents the player character.
@@ -712,7 +710,6 @@
         for slot, item in self.slots.items():
             print(f"- {slot.capitalize()}: {'Empty' if not item else item.name}")
         print("--------------------")
->>>>>>> df5666a3
 # --- 2. NEW Dialogue System Classes ---
 
 class DialogueNode:
