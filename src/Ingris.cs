using UnityEngine;

<<<<<<< HEAD
public class Ingris : Character
{
    public int combo = 0;
    private float phoenixFireCooldown = 1f;
    private float lastPhoenixFireTime;
    private float shadowStrikeCooldown = 4f;
    private float lastShadowStrikeTime;
    private float rebirthCooldown = 30f;
    private float lastRebirthTime;
    private float comboDecayRate = 1f; // Combo lost per second
    private float lastComboUpdateTime;
    private bool isAlive = true;
=======
/// <summary>
/// Ingris the Phoenix Warrior (The Spirit of Rebirth)
/// </summary>
public class Ingris : Novamina
{
    void Awake()
    {
        CharacterName = "Ingris the Phoenix Warrior";
        Archetype = "Melee / AoE DPS / Self-Sustaining Bruiser";
        Initialize();
    }

    // --- Key Abilities from GDD ---
>>>>>>> 0d893d51

    public bool IsAlive { get => isAlive; private set => isAlive = value; }

    protected override void Awake()
    {
        base.Awake();
        characterName = "Ingris";
        maxHealth = 100;
        currentHealth = maxHealth;
        attack = 75;
        defense = 50;
        speed = 80f;

        lastPhoenixFireTime = -phoenixFireCooldown;
        lastShadowStrikeTime = -shadowStrikeCooldown;
        lastRebirthTime = -rebirthCooldown;
        lastComboUpdateTime = Time.time;
    }

    private void Update()
    {
        DecayCombo();
    }

    private void DecayCombo()
    {
        if (combo > 0 && Time.time >= lastComboUpdateTime + 1f)
        {
            float timeSinceUpdate = Time.time - lastComboUpdateTime;
            int comboLoss = Mathf.FloorToInt(comboDecayRate * timeSinceUpdate);
            if (comboLoss > 0)
            {
                combo = Mathf.Max(0, combo - comboLoss);
                lastComboUpdateTime = Time.time;
            }
        }
    }

    public void PhoenixFire(Character target)
    {
        if (Time.time >= lastPhoenixFireTime + phoenixFireCooldown)
        {
            int damage = attack + combo * 5; // Combo bonus
            target.TakeDamage(damage);
            Debug.Log($"{characterName} strikes with Phoenix Fire for {damage} damage!");
            combo = Mathf.Min(combo + 1, 5);
            Debug.Log($"{characterName}'s combo increases!");
            lastPhoenixFireTime = Time.time;
            lastComboUpdateTime = Time.time; // Reset combo decay timer
        }
    }

    public void ShadowStrike(Character target)
    {
        if (Time.time >= lastShadowStrikeTime + shadowStrikeCooldown)
        {
            if (combo >= 3)
            {
                int damage = attack * 2; // High damage
                target.TakeDamage(damage);
                Debug.Log($"{characterName} teleports and uses Shadow Strike for {damage} damage!");
                combo = 0; // Reset combo
                lastShadowStrikeTime = Time.time;
                lastComboUpdateTime = Time.time; // Reset combo decay timer
            }
            else
            {
                Debug.Log($"{characterName} needs more combo to use this!");
            }
        }
    }

    public void Rebirth()
    {
        if (Time.time >= lastRebirthTime + rebirthCooldown)
        {
            if (!IsAlive)
            {
                IsAlive = true;
                gameObject.SetActive(true); // Reactivate the GameObject
                currentHealth = maxHealth / 2; // Revive with half health
                Debug.Log($"{characterName} is reborn!");
                lastRebirthTime = Time.time;
            }
            else
            {
                Debug.Log($"{characterName} cannot use this while alive!");
            }
        }
    }

<<<<<<< HEAD
    public override void TakeDamage(int damage)
    {
        base.TakeDamage(damage);
        lastComboUpdateTime = Time.time; // Taking damage resets combo decay timer
    }

    protected override void Die()
=======
    void Update()
>>>>>>> 0d893d51
    {
        Debug.Log($"{characterName} has fallen!");
        IsAlive = false;
        // Deactivates the GameObject, allowing for potential revival.
        gameObject.SetActive(false);
    }
}<|MERGE_RESOLUTION|>--- conflicted
+++ resolved
@@ -1,6 +1,5 @@
 using UnityEngine;
 
-<<<<<<< HEAD
 public class Ingris : Character
 {
     public int combo = 0;
@@ -13,7 +12,6 @@
     private float comboDecayRate = 1f; // Combo lost per second
     private float lastComboUpdateTime;
     private bool isAlive = true;
-=======
 /// <summary>
 /// Ingris the Phoenix Warrior (The Spirit of Rebirth)
 /// </summary>
@@ -27,7 +25,6 @@
     }
 
     // --- Key Abilities from GDD ---
->>>>>>> 0d893d51
 
     public bool IsAlive { get => isAlive; private set => isAlive = value; }
 
@@ -119,7 +116,6 @@
         }
     }
 
-<<<<<<< HEAD
     public override void TakeDamage(int damage)
     {
         base.TakeDamage(damage);
@@ -127,9 +123,7 @@
     }
 
     protected override void Die()
-=======
     void Update()
->>>>>>> 0d893d51
     {
         Debug.Log($"{characterName} has fallen!");
         IsAlive = false;
